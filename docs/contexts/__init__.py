--- conflicted
+++ resolved
@@ -6,10 +6,6 @@
 from . import incidental_occurrence_data_v3
 from . import survey_occurrence_data
 from . import survey_metadata
-<<<<<<< HEAD
-from . import survey_site_data
-from . import survey_site_data_v2
-=======
 from . import survey_metadata_v2
 from . import survey_site_data
->>>>>>> 9f2bf42a
+from . import survey_site_data_v2