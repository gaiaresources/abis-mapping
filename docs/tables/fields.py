--- conflicted
+++ resolved
@@ -59,12 +59,12 @@
         header = [hdr for hdr in raw_hdr if hdr is not None]
 
         if as_markdown:
-<<<<<<< HEAD
             # MarkdownDictWriter is a subclass of DictWriter hence the type hint.
-            writer: csv.DictWriter = tables.base.MarkdownDictWriter(output, fieldnames=header)
-=======
-            writer = tables.base.MarkdownDictWriter(output, fieldnames=header, alignment=["l", "l", "c", "c", "l"])
->>>>>>> ec9e0fbf
+            writer: csv.DictWriter = tables.base.MarkdownDictWriter(
+                f=output,
+                fieldnames=header,
+                alignment=["l", "l", "c", "c", "l"],
+            )
         else:
             writer = csv.DictWriter(output, fieldnames=header)
 
