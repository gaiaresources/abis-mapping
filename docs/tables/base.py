"""Provides base class functionality for tablers."""

# Standard
import abc
import csv

# Local
from abis_mapping import base

# Typing
from typing import IO, Final, Any, Mapping, Iterable


class BaseTabler(abc.ABC):
    def __init__(
        self,
        template_id: str
    ) -> None:
        """Constructor for BaseTabler.

        Args:
            template_id (str): Template ID.
        """
        self.template_id: Final[str] = template_id
        self.mapper: Final[type[base.mapper.ABISMapper]] = self._retrieve_mapper()

    @abc.abstractmethod
    def generate_table(
        self,
        dest: IO | None = None,
        as_markdown: bool = False,
    ) -> str:
        """Called by tables to generate a table.

        Args:
            dest (IO | None): Optional destination file to write the table.
            as_markdown (bool): If True, the table will be converted to Markdown.

        Returns:
            str: Table as csv.
        """

    def _retrieve_mapper(
        self,
    ) -> type[base.mapper.ABISMapper]:
        """Retrieves specified mapper if it exists

        Returns:
            base.mapper.ABISMapper: The specified mapper.

        Raises:
            ValueError: If template ID not a registered mapper.
        """
        # Check template exists, get mapper
        if (mapper := base.mapper.get_mapper(self.template_id)) is None:
            raise ValueError(f"mapper '{self.template_id}' not found.")

        # Return
        return mapper


class MarkdownDialect(csv.excel):
    """Custom dialect for markdown tables."""
    delimiter = '|'
    escapechar = '\\'
    lineterminator = '\n'
    quoting = csv.QUOTE_NONE
    quotechar = None


# Register the dialect with the csv module
csv.register_dialect("markdown", MarkdownDialect)


class MarkdownDictWriter(csv.DictWriter):
    """Custom CSV writer that produces """
    def __init__(
        self,
        f: IO,
        fieldnames: list[str],
        alignment: list[str] | None = None,
        *args: list[Any],
        **kwargs: dict[str, Any]
    ) -> None:
        """Constructor for the MarkdownDictWriter.

        Args:
            f (IO): File to be written out.
            fieldnames (list[str]): List of fieldnames.
            alignment (list[str], optional): List of alignment options,
                for each field. Defaults to None, in which case all fields are
                are left-aligned. The length of the list must match the length
                of fieldnames. Allowed alignment values are "l", "r", "c", "left",
                "right", and "center".
            *args (list): Positional arguments to csv.DictWriter.:
            **kwargs (dict): Keyword arguments to csv.DictWriter.:

        Raises:
            ValueError: If alignment list length doesn't match fieldnames or
                an invalid alignment option is provided.
        """
        # Check alignment list length
        if alignment is not None and len(alignment) != len(fieldnames):
            raise ValueError(f"The alignment list length ({len(alignment)}) must match fieldnames ({len(fieldnames)}).")

        # Check alignment values
        if alignment is not None:
            for i, align in enumerate(alignment):
                if align not in ["l", "r", "c", "left", "right", "center"]:
                    raise ValueError(f"Unknown alignment value provided '{align}' at index {i}")

        # Create dummy first and last fields to create leading and trailing pipes
        fieldnames.insert(0, "__start__")
        fieldnames.append("__end__")

<<<<<<< HEAD
=======
        # Assign attributes
        self.dialect: Final[csv.Dialect] = csv.get_dialect("markdown")
        self.alignment: Final[list[str] | None] = ["l", *alignment, "l"] if alignment is not None else None

>>>>>>> ec9e0fbf
        # Call parent constructor
        super().__init__(f, fieldnames, dialect="markdown", *args, **kwargs)  # type: ignore[arg-type, misc]

    @property
    def first_field(self) -> Any:
        """Returns name of first field."""
        return self.fieldnames[0]  # type: ignore[index]

    @property
    def last_field(self) -> Any:
        """Returns name of last field."""
        return self.fieldnames[-1]  # type: ignore[index]

    def writeheader(self) -> Any:
        """Writes the first row of the markdown table.

        Returns:
            Any: Result from final underlying file write method call.
        """
        # Create header row
        header = dict(zip(self.fieldnames, self.fieldnames))
        self.writerow(header)

        # Create horizontal line
        if self.alignment is not None:
            divider = []
            for align in self.alignment:
                match align:
                    case "l" | "left":
                        divider.append(":---")
                    case "r" | "right":
                        divider.append("---:")
                    case "c" | "center":
                        divider.append(":---:")
        else:
            divider = [":---"] * len(self.fieldnames)

        header_break = dict(zip(self.fieldnames, divider))
        return self.writerow(header_break)

    def writerow(self, rowdict: Mapping[Any, Any]) -> Any:
        """Writes a row of the markdown table.

        Args:
            rowdict (Mapping[Any, Any]): Dictionary to convert.

        Returns:
            Any: Value returned from underlying file write method.
        """
        # Add the first and last blank values to allow beginning and trailing pipes
        rowdict[self.first_field] = None  # type: ignore[index]
        rowdict[self.last_field] = None  # type: ignore[index]

        # Clean cells
        for fieldname in self.fieldnames:
            if isinstance(rowdict[fieldname], str):
                rowdict[fieldname] = self._clean_cell(rowdict[fieldname])  # type: ignore[index]

        # Call parent writerow and return
        return super().writerow(rowdict)

    def _clean_cell(self, contents: str) -> str:
        """Cleans cell content

        Args:
            contents (str): Content to clean.

        Returns:
            str: Cleaned content.
        """
        # Perform replacement
        return contents.replace('\n', "<br>")

    def writerows(self, rowdicts: Iterable[Mapping[Any, Any]]) -> None:
        """Writes rows of the markdown table.

        Raises:
            NotImplementedError: Method is not implemented for
                the markdown dict writer
        """
        # Raise
        raise NotImplementedError(
            "writerows functionality not implemented for markdown table writer."
        )<|MERGE_RESOLUTION|>--- conflicted
+++ resolved
@@ -113,13 +113,9 @@
         fieldnames.insert(0, "__start__")
         fieldnames.append("__end__")
 
-<<<<<<< HEAD
-=======
         # Assign attributes
-        self.dialect: Final[csv.Dialect] = csv.get_dialect("markdown")
         self.alignment: Final[list[str] | None] = ["l", *alignment, "l"] if alignment is not None else None
 
->>>>>>> ec9e0fbf
         # Call parent constructor
         super().__init__(f, fieldnames, dialect="markdown", *args, **kwargs)  # type: ignore[arg-type, misc]
 
