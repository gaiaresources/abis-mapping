--- conflicted
+++ resolved
@@ -1431,7 +1431,7 @@
 
 <http://createme.org/sampling/field/1> a tern:Sampling ;
     void:inDataset <http://createme.org/dataset/Example-Incidental-Occurrence-Dataset> ;
-    geo:hasGeometry _:N69b37fc14f0640aaa3eaa32384cc53ae ;
+    geo:hasGeometry _:Naf2a0418c8024873bb296b1e652db99e ;
     rdfs:comment "field-sampling" ;
     time:hasTime [ a time:Instant ;
             time:inXSDDate "2019-09-26"^^xsd:date ] ;
@@ -1444,7 +1444,7 @@
 
 <http://createme.org/sampling/field/10> a tern:Sampling ;
     void:inDataset <http://createme.org/dataset/Example-Incidental-Occurrence-Dataset> ;
-    geo:hasGeometry _:N00fd4ed347f94e948415ea4633d1ef5e ;
+    geo:hasGeometry _:Nddef466bbe5245c49050e8a09404398c ;
     rdfs:comment "field-sampling" ;
     time:hasTime [ a time:Instant ;
             time:inXSDDate "2019-09-26"^^xsd:date ] ;
@@ -1457,7 +1457,7 @@
 
 <http://createme.org/sampling/field/11> a tern:Sampling ;
     void:inDataset <http://createme.org/dataset/Example-Incidental-Occurrence-Dataset> ;
-    geo:hasGeometry _:N2604d7d6b8ea4067a816238a42d38904 ;
+    geo:hasGeometry _:N8882ab58f6534b8893e11187441122b2 ;
     rdfs:comment "field-sampling" ;
     time:hasTime [ a time:Instant ;
             time:inXSDDate "2019-09-26"^^xsd:date ] ;
@@ -1470,7 +1470,7 @@
 
 <http://createme.org/sampling/field/12> a tern:Sampling ;
     void:inDataset <http://createme.org/dataset/Example-Incidental-Occurrence-Dataset> ;
-    geo:hasGeometry _:Nf0621fb2704d43df8d69f173f38d20a6 ;
+    geo:hasGeometry _:N203fd8ebd0074388b586dd5a2baa6bb4 ;
     rdfs:comment "field-sampling" ;
     time:hasTime [ a time:Instant ;
             time:inXSDDate "2019-09-26"^^xsd:date ] ;
@@ -1481,7 +1481,7 @@
 
 <http://createme.org/sampling/field/13> a tern:Sampling ;
     void:inDataset <http://createme.org/dataset/Example-Incidental-Occurrence-Dataset> ;
-    geo:hasGeometry _:N71af728ce6cf4ce2a7a89ab7d85ebc69 ;
+    geo:hasGeometry _:Na50a4422555045a5b4b525b9ee991716 ;
     rdfs:comment "field-sampling" ;
     time:hasTime [ a time:Instant ;
             time:inXSDDate "2019-09-26"^^xsd:date ] ;
@@ -1494,7 +1494,7 @@
 
 <http://createme.org/sampling/field/14> a tern:Sampling ;
     void:inDataset <http://createme.org/dataset/Example-Incidental-Occurrence-Dataset> ;
-    geo:hasGeometry _:Neca9a1778f694a53b1ff879ea3de4a5c ;
+    geo:hasGeometry _:N5941e0e04626408a9562d491b5b47d0d ;
     geo:hasMetricSpatialAccuracy 2e+01 ;
     rdfs:comment "field-sampling" ;
     time:hasTime [ a time:Instant ;
@@ -1508,7 +1508,7 @@
 
 <http://createme.org/sampling/field/15> a tern:Sampling ;
     void:inDataset <http://createme.org/dataset/Example-Incidental-Occurrence-Dataset> ;
-    geo:hasGeometry _:N83fb40efda7641ea81fe0bcfdf89751d ;
+    geo:hasGeometry _:N6604115c9ddd45a29efa7a30ffc8f91c ;
     geo:hasMetricSpatialAccuracy 5e+01 ;
     rdfs:comment "field-sampling" ;
     time:hasTime [ a time:Instant ;
@@ -1522,7 +1522,7 @@
 
 <http://createme.org/sampling/field/16> a tern:Sampling ;
     void:inDataset <http://createme.org/dataset/Example-Incidental-Occurrence-Dataset> ;
-    geo:hasGeometry _:N60961b8fc033448d900c008c80df0da4 ;
+    geo:hasGeometry _:Nc0bad4d84a2b4cc58375782e4668a848 ;
     geo:hasMetricSpatialAccuracy 3e+01 ;
     rdfs:comment "field-sampling" ;
     time:hasTime [ a time:Instant ;
@@ -1536,7 +1536,7 @@
 
 <http://createme.org/sampling/field/2> a tern:Sampling ;
     void:inDataset <http://createme.org/dataset/Example-Incidental-Occurrence-Dataset> ;
-    geo:hasGeometry _:N1f93bb96fe6d410bb4259c16c760baa4 ;
+    geo:hasGeometry _:N5fe36f3a47cf4843b2c0e6f5e29bdbe4 ;
     rdfs:comment "field-sampling" ;
     time:hasTime [ a time:Instant ;
             time:inXSDDate "2019-09-26"^^xsd:date ] ;
@@ -1549,7 +1549,7 @@
 
 <http://createme.org/sampling/field/3> a tern:Sampling ;
     void:inDataset <http://createme.org/dataset/Example-Incidental-Occurrence-Dataset> ;
-    geo:hasGeometry _:N33320fb2f051478ba7bac483e6e28fa0 ;
+    geo:hasGeometry _:Nefa05d188d2f4a19a75da59654f5f0cc ;
     rdfs:comment "field-sampling" ;
     time:hasTime [ a time:Instant ;
             time:inXSDDate "2019-09-26"^^xsd:date ] ;
@@ -1562,7 +1562,7 @@
 
 <http://createme.org/sampling/field/4> a tern:Sampling ;
     void:inDataset <http://createme.org/dataset/Example-Incidental-Occurrence-Dataset> ;
-    geo:hasGeometry _:N240f256b6d904c09864cb95a0c7d8ccf ;
+    geo:hasGeometry _:N79940fd0f21846a2933de973fc7f032e ;
     rdfs:comment "field-sampling" ;
     time:hasTime [ a time:Instant ;
             time:inXSDDate "2019-09-26"^^xsd:date ] ;
@@ -1575,7 +1575,7 @@
 
 <http://createme.org/sampling/field/5> a tern:Sampling ;
     void:inDataset <http://createme.org/dataset/Example-Incidental-Occurrence-Dataset> ;
-    geo:hasGeometry _:Nfbce4e13cb6c4ffd8b4e5fa3e282da7e ;
+    geo:hasGeometry _:Na75487872a23457cb435aa77f7f2f26c ;
     rdfs:comment "field-sampling" ;
     time:hasTime [ a time:Instant ;
             time:inXSDDate "2019-09-26"^^xsd:date ] ;
@@ -1588,7 +1588,7 @@
 
 <http://createme.org/sampling/field/6> a tern:Sampling ;
     void:inDataset <http://createme.org/dataset/Example-Incidental-Occurrence-Dataset> ;
-    geo:hasGeometry _:N259fc6c30c7a4bb6bf7902942f3f7e37 ;
+    geo:hasGeometry _:N4b3cda5c4ab848f9bd8756d7e90cc046 ;
     rdfs:comment "field-sampling" ;
     time:hasTime [ a time:Instant ;
             time:inXSDDate "2019-09-26"^^xsd:date ] ;
@@ -1601,7 +1601,7 @@
 
 <http://createme.org/sampling/field/7> a tern:Sampling ;
     void:inDataset <http://createme.org/dataset/Example-Incidental-Occurrence-Dataset> ;
-    geo:hasGeometry _:Ne4caaac238f848ea830f8e2f6d67e514 ;
+    geo:hasGeometry _:Nbd19d6322be34a27b896d576b35c0c24 ;
     rdfs:comment "field-sampling" ;
     time:hasTime [ a time:Instant ;
             time:inXSDDate "2019-09-26"^^xsd:date ] ;
@@ -1614,7 +1614,7 @@
 
 <http://createme.org/sampling/field/8> a tern:Sampling ;
     void:inDataset <http://createme.org/dataset/Example-Incidental-Occurrence-Dataset> ;
-    geo:hasGeometry _:N61a087cfaf174c518f2c9d21d84b5ebf ;
+    geo:hasGeometry _:N7822fee2b2514c3295958125d5b3d61f ;
     rdfs:comment "field-sampling" ;
     time:hasTime [ a time:Instant ;
             time:inXSDDate "2019-09-26"^^xsd:date ] ;
@@ -1627,7 +1627,7 @@
 
 <http://createme.org/sampling/field/9> a tern:Sampling ;
     void:inDataset <http://createme.org/dataset/Example-Incidental-Occurrence-Dataset> ;
-    geo:hasGeometry _:Nf3a6bbf721df4421ab22981e9eb27623 ;
+    geo:hasGeometry _:N566cad3f25e04187812e3bbf6fd554d5 ;
     rdfs:comment "field-sampling" ;
     time:hasTime [ a time:Instant ;
             time:inXSDDate "2019-09-26"^^xsd:date ] ;
@@ -1640,7 +1640,7 @@
 
 <http://createme.org/sampling/sequencing/15> a tern:Sampling ;
     void:inDataset <http://createme.org/dataset/Example-Incidental-Occurrence-Dataset> ;
-    geo:hasGeometry _:N4bbc8fa24f9c456a9f4210bcc51623fe ;
+    geo:hasGeometry _:N027ae0a9337544c9872a767913e88fe5 ;
     geo:hasMetricSpatialAccuracy 5e+01 ;
     rdfs:comment "sequencing-sampling" ;
     time:hasTime [ a time:Instant ;
@@ -1652,7 +1652,7 @@
 
 <http://createme.org/sampling/sequencing/16> a tern:Sampling ;
     void:inDataset <http://createme.org/dataset/Example-Incidental-Occurrence-Dataset> ;
-    geo:hasGeometry _:Nf74fe0c3ee4a43449321574fe5b549cd ;
+    geo:hasGeometry _:N052e352a240c470c9c011a2d6d5df4df ;
     geo:hasMetricSpatialAccuracy 3e+01 ;
     rdfs:comment "sequencing-sampling" ;
     time:hasTime [ a time:Instant ;
@@ -1664,7 +1664,7 @@
 
 <http://createme.org/sampling/specimen/13> a tern:Sampling ;
     void:inDataset <http://createme.org/dataset/Example-Incidental-Occurrence-Dataset> ;
-    geo:hasGeometry _:N9aa0208b9f9f4698ac4a4d1bd983d5a1 ;
+    geo:hasGeometry _:N29a85c470f664ce08c145f769ed64a7e ;
     rdfs:comment "specimen-sampling" ;
     time:hasTime [ a time:Instant ;
             rdfs:comment "Date unknown, template eventDate used as proxy" ;
@@ -1675,7 +1675,7 @@
 
 <http://createme.org/sampling/specimen/14> a tern:Sampling ;
     void:inDataset <http://createme.org/dataset/Example-Incidental-Occurrence-Dataset> ;
-    geo:hasGeometry _:Nc006801924bb402c9055078a043c3926 ;
+    geo:hasGeometry _:Ncc0a0d2fccd74a99a9849f873a5a3cda ;
     geo:hasMetricSpatialAccuracy 2e+01 ;
     rdfs:comment "specimen-sampling" ;
     time:hasTime [ a time:Instant ;
@@ -1687,7 +1687,7 @@
 
 <http://createme.org/sampling/specimen/15> a tern:Sampling ;
     void:inDataset <http://createme.org/dataset/Example-Incidental-Occurrence-Dataset> ;
-    geo:hasGeometry _:N4d9eda9e20be4a2e878e46d3baa5a401 ;
+    geo:hasGeometry _:N6fbfd21f1d334069b7a505edc7f9ae7d ;
     geo:hasMetricSpatialAccuracy 5e+01 ;
     rdfs:comment "specimen-sampling" ;
     time:hasTime [ a time:Instant ;
@@ -1698,7 +1698,7 @@
 
 <http://createme.org/sampling/specimen/16> a tern:Sampling ;
     void:inDataset <http://createme.org/dataset/Example-Incidental-Occurrence-Dataset> ;
-    geo:hasGeometry _:N2736798247a242fd9da6c0b8f8c28242 ;
+    geo:hasGeometry _:Nf0376a88a69c4736bb849f47b4424a88 ;
     geo:hasMetricSpatialAccuracy 3e+01 ;
     rdfs:comment "specimen-sampling" ;
     time:hasTime [ a time:Instant ;
@@ -1922,9 +1922,72 @@
 
 [] a rdf:Statement ;
     geo:hasGeometry [ a geo:Geometry ;
-<<<<<<< HEAD
+            geo:asWKT "<http://www.opengis.net/def/crs/EPSG/0/4326> POINT (-33.86 114.99)"^^geo:wktLiteral ] ;
+    rdf:object _:Nbd19d6322be34a27b896d576b35c0c24 ;
+    rdf:predicate geo:hasGeometry ;
+    rdf:subject <http://createme.org/sampling/field/7> ;
+    rdfs:comment "supplied as" .
+
+[] a rdf:Statement ;
+    geo:hasGeometry [ a geo:Geometry ;
+            geo:asWKT "<http://www.opengis.net/def/crs/EPSG/0/4326> POINT (-33.8 115.21)"^^geo:wktLiteral ] ;
+    rdf:object _:N6fbfd21f1d334069b7a505edc7f9ae7d ;
+    rdf:predicate geo:hasGeometry ;
+    rdf:subject <http://createme.org/sampling/specimen/15> ;
+    rdfs:comment "supplied as" .
+
+[] a rdf:Statement ;
+    geo:hasGeometry [ a geo:Geometry ;
             geo:asWKT "<http://www.opengis.net/def/crs/EPSG/0/4326> POINT (-33.86 115.02)"^^geo:wktLiteral ] ;
-    rdf:object _:N84c08dec891e42d1a7a0c6bc8f7d5a78 ;
+    rdf:object _:N8882ab58f6534b8893e11187441122b2 ;
+    rdf:predicate geo:hasGeometry ;
+    rdf:subject <http://createme.org/sampling/field/11> ;
+    rdfs:comment "supplied as" .
+
+[] a rdf:Statement ;
+    geo:hasGeometry [ a geo:Geometry ;
+            geo:asWKT "<http://www.opengis.net/def/crs/EPSG/0/4326> POINT (-33.8 115.21)"^^geo:wktLiteral ] ;
+    rdf:object _:N6604115c9ddd45a29efa7a30ffc8f91c ;
+    rdf:predicate geo:hasGeometry ;
+    rdf:subject <http://createme.org/sampling/field/15> ;
+    rdfs:comment "supplied as" .
+
+[] a rdf:Statement ;
+    geo:hasGeometry [ a geo:Geometry ;
+            geo:asWKT "<http://www.opengis.net/def/crs/EPSG/0/4326> POINT (-33.86 115.02)"^^geo:wktLiteral ] ;
+    rdf:object _:Nddef466bbe5245c49050e8a09404398c ;
+    rdf:predicate geo:hasGeometry ;
+    rdf:subject <http://createme.org/sampling/field/10> ;
+    rdfs:comment "supplied as" .
+
+[] a rdf:Statement ;
+    geo:hasGeometry [ a geo:Geometry ;
+            geo:asWKT "<http://www.opengis.net/def/crs/EPSG/0/4326> POINT (-33.86 114.99)"^^geo:wktLiteral ] ;
+    rdf:object _:N4b3cda5c4ab848f9bd8756d7e90cc046 ;
+    rdf:predicate geo:hasGeometry ;
+    rdf:subject <http://createme.org/sampling/field/6> ;
+    rdfs:comment "supplied as" .
+
+[] a rdf:Statement ;
+    geo:hasGeometry [ a geo:Geometry ;
+            geo:asWKT "<http://www.opengis.net/def/crs/EPSG/0/4326> POINT (-33.86 115.01)"^^geo:wktLiteral ] ;
+    rdf:object _:Nefa05d188d2f4a19a75da59654f5f0cc ;
+    rdf:predicate geo:hasGeometry ;
+    rdf:subject <http://createme.org/sampling/field/3> ;
+    rdfs:comment "supplied as" .
+
+[] a rdf:Statement ;
+    geo:hasGeometry [ a geo:Geometry ;
+            geo:asWKT "<http://www.opengis.net/def/crs/EPSG/0/4326> POINT (-33.86 115.02)"^^geo:wktLiteral ] ;
+    rdf:object _:N29a85c470f664ce08c145f769ed64a7e ;
+    rdf:predicate geo:hasGeometry ;
+    rdf:subject <http://createme.org/sampling/specimen/13> ;
+    rdfs:comment "supplied as" .
+
+[] a rdf:Statement ;
+    geo:hasGeometry [ a geo:Geometry ;
+            geo:asWKT "<http://www.opengis.net/def/crs/EPSG/0/4326> POINT (-33.86 115.02)"^^geo:wktLiteral ] ;
+    rdf:object _:N5941e0e04626408a9562d491b5b47d0d ;
     rdf:predicate geo:hasGeometry ;
     rdf:subject <http://createme.org/sampling/field/14> ;
     rdfs:comment "supplied as" .
@@ -1932,425 +1995,175 @@
 [] a rdf:Statement ;
     geo:hasGeometry [ a geo:Geometry ;
             geo:asWKT "<http://www.opengis.net/def/crs/EPSG/0/4326> POINT (-33.86 114.99)"^^geo:wktLiteral ] ;
-    rdf:object _:N5c8b7b1466c64c259e5d11e82d37ed77 ;
-=======
-            geo:asWKT "<http://www.opengis.net/def/crs/EPSG/0/4326> POINT (114.99 -33.86)"^^geo:wktLiteral ] ;
-    rdf:object _:N259fc6c30c7a4bb6bf7902942f3f7e37 ;
->>>>>>> 66e469d8
+    rdf:object _:Na75487872a23457cb435aa77f7f2f26c ;
     rdf:predicate geo:hasGeometry ;
-    rdf:subject <http://createme.org/sampling/field/6> ;
+    rdf:subject <http://createme.org/sampling/field/5> ;
     rdfs:comment "supplied as" .
 
 [] a rdf:Statement ;
     geo:hasGeometry [ a geo:Geometry ;
-<<<<<<< HEAD
+            geo:asWKT "<http://www.opengis.net/def/crs/EPSG/0/4326> POINT (-33.86 115.01)"^^geo:wktLiteral ] ;
+    rdf:object _:N79940fd0f21846a2933de973fc7f032e ;
+    rdf:predicate geo:hasGeometry ;
+    rdf:subject <http://createme.org/sampling/field/4> ;
+    rdfs:comment "supplied as" .
+
+[] a rdf:Statement ;
+    geo:hasGeometry [ a geo:Geometry ;
             geo:asWKT "<http://www.opengis.net/def/crs/EPSG/0/4326> POINT (-33.8 115.21)"^^geo:wktLiteral ] ;
-    rdf:object _:Nc3a09d8c4a494b45af3aa7da7d4a559c ;
-=======
-            geo:asWKT "<http://www.opengis.net/def/crs/EPSG/0/4326> POINT (115.21 -33.8)"^^geo:wktLiteral ] ;
-    rdf:object _:Nf0621fb2704d43df8d69f173f38d20a6 ;
->>>>>>> 66e469d8
+    rdf:object _:N203fd8ebd0074388b586dd5a2baa6bb4 ;
     rdf:predicate geo:hasGeometry ;
     rdf:subject <http://createme.org/sampling/field/12> ;
     rdfs:comment "supplied as" .
 
 [] a rdf:Statement ;
     geo:hasGeometry [ a geo:Geometry ;
-<<<<<<< HEAD
-            geo:asWKT "<http://www.opengis.net/def/crs/EPSG/0/4326> POINT (-33.86 115.01)"^^geo:wktLiteral ] ;
-    rdf:object _:N4de58e765f504884abb363d0736da087 ;
-=======
-            geo:asWKT "<http://www.opengis.net/def/crs/EPSG/0/4326> POINT (115.02 -33.86)"^^geo:wktLiteral ] ;
-    rdf:object _:N9aa0208b9f9f4698ac4a4d1bd983d5a1 ;
->>>>>>> 66e469d8
+            geo:asWKT "<http://www.opengis.net/def/crs/EPSG/0/4326> POINT (-33.8 115.21)"^^geo:wktLiteral ] ;
+    rdf:object _:Nf0376a88a69c4736bb849f47b4424a88 ;
     rdf:predicate geo:hasGeometry ;
-    rdf:subject <http://createme.org/sampling/specimen/13> ;
+    rdf:subject <http://createme.org/sampling/specimen/16> ;
     rdfs:comment "supplied as" .
 
 [] a rdf:Statement ;
     geo:hasGeometry [ a geo:Geometry ;
-<<<<<<< HEAD
+            geo:asWKT "<http://www.opengis.net/def/crs/EPSG/0/4326> POINT (-33.8 115.21)"^^geo:wktLiteral ] ;
+    rdf:object _:Nc0bad4d84a2b4cc58375782e4668a848 ;
+    rdf:predicate geo:hasGeometry ;
+    rdf:subject <http://createme.org/sampling/field/16> ;
+    rdfs:comment "supplied as" .
+
+[] a rdf:Statement ;
+    geo:hasGeometry [ a geo:Geometry ;
             geo:asWKT "<http://www.opengis.net/def/crs/EPSG/0/4326> POINT (-33.86 115.02)"^^geo:wktLiteral ] ;
-    rdf:object _:N1de348298aae404fac2dc756fb3780f9 ;
-=======
-            geo:asWKT "<http://www.opengis.net/def/crs/EPSG/0/4326> POINT (115.02 -33.86)"^^geo:wktLiteral ] ;
-    rdf:object _:N2604d7d6b8ea4067a816238a42d38904 ;
->>>>>>> 66e469d8
+    rdf:object _:Na50a4422555045a5b4b525b9ee991716 ;
     rdf:predicate geo:hasGeometry ;
-    rdf:subject <http://createme.org/sampling/field/11> ;
+    rdf:subject <http://createme.org/sampling/field/13> ;
     rdfs:comment "supplied as" .
 
 [] a rdf:Statement ;
     geo:hasGeometry [ a geo:Geometry ;
-<<<<<<< HEAD
-            geo:asWKT "<http://www.opengis.net/def/crs/EPSG/0/4326> POINT (-33.86 115.01)"^^geo:wktLiteral ] ;
-    rdf:object _:Nf42e2c174c764508887208c419969455 ;
-=======
-            geo:asWKT "<http://www.opengis.net/def/crs/EPSG/0/4326> POINT (115.21 -33.8)"^^geo:wktLiteral ] ;
-    rdf:object _:N69b37fc14f0640aaa3eaa32384cc53ae ;
->>>>>>> 66e469d8
+            geo:asWKT "<http://www.opengis.net/def/crs/EPSG/0/4326> POINT (-33.8 115.21)"^^geo:wktLiteral ] ;
+    rdf:object _:Naf2a0418c8024873bb296b1e652db99e ;
     rdf:predicate geo:hasGeometry ;
     rdf:subject <http://createme.org/sampling/field/1> ;
     rdfs:comment "supplied as" .
 
 [] a rdf:Statement ;
     geo:hasGeometry [ a geo:Geometry ;
-<<<<<<< HEAD
+            geo:asWKT "<http://www.opengis.net/def/crs/EPSG/0/4326> POINT (-33.8 115.21)"^^geo:wktLiteral ] ;
+    rdf:object _:N052e352a240c470c9c011a2d6d5df4df ;
+    rdf:predicate geo:hasGeometry ;
+    rdf:subject <http://createme.org/sampling/sequencing/16> ;
+    rdfs:comment "supplied as" .
+
+[] a rdf:Statement ;
+    geo:hasGeometry [ a geo:Geometry ;
+            geo:asWKT "<http://www.opengis.net/def/crs/EPSG/0/4326> POINT (-33.86 115.01)"^^geo:wktLiteral ] ;
+    rdf:object _:N5fe36f3a47cf4843b2c0e6f5e29bdbe4 ;
+    rdf:predicate geo:hasGeometry ;
+    rdf:subject <http://createme.org/sampling/field/2> ;
+    rdfs:comment "supplied as" .
+
+[] a rdf:Statement ;
+    geo:hasGeometry [ a geo:Geometry ;
+            geo:asWKT "<http://www.opengis.net/def/crs/EPSG/0/4326> POINT (-33.86 114.99)"^^geo:wktLiteral ] ;
+    rdf:object _:N7822fee2b2514c3295958125d5b3d61f ;
+    rdf:predicate geo:hasGeometry ;
+    rdf:subject <http://createme.org/sampling/field/8> ;
+    rdfs:comment "supplied as" .
+
+[] a rdf:Statement ;
+    geo:hasGeometry [ a geo:Geometry ;
             geo:asWKT "<http://www.opengis.net/def/crs/EPSG/0/4326> POINT (-33.86 115.02)"^^geo:wktLiteral ] ;
-    rdf:object _:Nd06eacd20d534ac1a128479ab30c5287 ;
-=======
-            geo:asWKT "<http://www.opengis.net/def/crs/EPSG/0/4326> POINT (115.21 -33.8)"^^geo:wktLiteral ] ;
-    rdf:object _:N4d9eda9e20be4a2e878e46d3baa5a401 ;
->>>>>>> 66e469d8
+    rdf:object _:N566cad3f25e04187812e3bbf6fd554d5 ;
     rdf:predicate geo:hasGeometry ;
-    rdf:subject <http://createme.org/sampling/specimen/15> ;
+    rdf:subject <http://createme.org/sampling/field/9> ;
     rdfs:comment "supplied as" .
 
 [] a rdf:Statement ;
     geo:hasGeometry [ a geo:Geometry ;
-<<<<<<< HEAD
-            geo:asWKT "<http://www.opengis.net/def/crs/EPSG/0/4326> POINT (-33.8 115.21)"^^geo:wktLiteral ] ;
-    rdf:object _:N118f964984ed4140bbc1211db879b19f ;
-=======
-            geo:asWKT "<http://www.opengis.net/def/crs/EPSG/0/4326> POINT (114.99 -33.86)"^^geo:wktLiteral ] ;
-    rdf:object _:Nfbce4e13cb6c4ffd8b4e5fa3e282da7e ;
->>>>>>> 66e469d8
-    rdf:predicate geo:hasGeometry ;
-    rdf:subject <http://createme.org/sampling/field/5> ;
-    rdfs:comment "supplied as" .
-
-[] a rdf:Statement ;
-    geo:hasGeometry [ a geo:Geometry ;
-<<<<<<< HEAD
-            geo:asWKT "<http://www.opengis.net/def/crs/EPSG/0/4326> POINT (-33.8 115.21)"^^geo:wktLiteral ] ;
-    rdf:object _:Nf34ea6bfac784349896e8d62c78c402d ;
-=======
-            geo:asWKT "<http://www.opengis.net/def/crs/EPSG/0/4326> POINT (115.21 -33.8)"^^geo:wktLiteral ] ;
-    rdf:object _:N2736798247a242fd9da6c0b8f8c28242 ;
->>>>>>> 66e469d8
-    rdf:predicate geo:hasGeometry ;
-    rdf:subject <http://createme.org/sampling/specimen/16> ;
-    rdfs:comment "supplied as" .
-
-[] a rdf:Statement ;
-    geo:hasGeometry [ a geo:Geometry ;
-<<<<<<< HEAD
             geo:asWKT "<http://www.opengis.net/def/crs/EPSG/0/4326> POINT (-33.86 115.02)"^^geo:wktLiteral ] ;
-    rdf:object _:N498bbec2fe164b43b12b1559f322d3ff ;
-=======
-            geo:asWKT "<http://www.opengis.net/def/crs/EPSG/0/4326> POINT (114.99 -33.86)"^^geo:wktLiteral ] ;
-    rdf:object _:Ne4caaac238f848ea830f8e2f6d67e514 ;
->>>>>>> 66e469d8
-    rdf:predicate geo:hasGeometry ;
-    rdf:subject <http://createme.org/sampling/field/7> ;
-    rdfs:comment "supplied as" .
-
-[] a rdf:Statement ;
-    geo:hasGeometry [ a geo:Geometry ;
-<<<<<<< HEAD
-            geo:asWKT "<http://www.opengis.net/def/crs/EPSG/0/4326> POINT (-33.86 115.01)"^^geo:wktLiteral ] ;
-    rdf:object _:N4e631811ea14459a8a0137b6d8aca9b6 ;
-=======
-            geo:asWKT "<http://www.opengis.net/def/crs/EPSG/0/4326> POINT (115.02 -33.86)"^^geo:wktLiteral ] ;
-    rdf:object _:N00fd4ed347f94e948415ea4633d1ef5e ;
->>>>>>> 66e469d8
-    rdf:predicate geo:hasGeometry ;
-    rdf:subject <http://createme.org/sampling/field/10> ;
-    rdfs:comment "supplied as" .
-
-[] a rdf:Statement ;
-    geo:hasGeometry [ a geo:Geometry ;
-<<<<<<< HEAD
-            geo:asWKT "<http://www.opengis.net/def/crs/EPSG/0/4326> POINT (-33.86 115.02)"^^geo:wktLiteral ] ;
-    rdf:object _:N533fd2be0aad4df88a81e9d0526b13d3 ;
-=======
-            geo:asWKT "<http://www.opengis.net/def/crs/EPSG/0/4326> POINT (115.02 -33.86)"^^geo:wktLiteral ] ;
-    rdf:object _:Nc006801924bb402c9055078a043c3926 ;
->>>>>>> 66e469d8
+    rdf:object _:Ncc0a0d2fccd74a99a9849f873a5a3cda ;
     rdf:predicate geo:hasGeometry ;
     rdf:subject <http://createme.org/sampling/specimen/14> ;
     rdfs:comment "supplied as" .
 
 [] a rdf:Statement ;
     geo:hasGeometry [ a geo:Geometry ;
-<<<<<<< HEAD
             geo:asWKT "<http://www.opengis.net/def/crs/EPSG/0/4326> POINT (-33.8 115.21)"^^geo:wktLiteral ] ;
-    rdf:object _:Naa0e96ff860e4843a9219d7661f52b9e ;
-=======
-            geo:asWKT "<http://www.opengis.net/def/crs/EPSG/0/4326> POINT (115.21 -33.8)"^^geo:wktLiteral ] ;
-    rdf:object _:N4bbc8fa24f9c456a9f4210bcc51623fe ;
->>>>>>> 66e469d8
+    rdf:object _:N027ae0a9337544c9872a767913e88fe5 ;
     rdf:predicate geo:hasGeometry ;
     rdf:subject <http://createme.org/sampling/sequencing/15> ;
     rdfs:comment "supplied as" .
 
-[] a rdf:Statement ;
-    geo:hasGeometry [ a geo:Geometry ;
-<<<<<<< HEAD
-            geo:asWKT "<http://www.opengis.net/def/crs/EPSG/0/4326> POINT (-33.86 114.99)"^^geo:wktLiteral ] ;
-    rdf:object _:N03794f5923064d7eb40f563b827c7c93 ;
-=======
-            geo:asWKT "<http://www.opengis.net/def/crs/EPSG/0/4326> POINT (115.21 -33.8)"^^geo:wktLiteral ] ;
-    rdf:object _:N60961b8fc033448d900c008c80df0da4 ;
->>>>>>> 66e469d8
-    rdf:predicate geo:hasGeometry ;
-    rdf:subject <http://createme.org/sampling/field/16> ;
-    rdfs:comment "supplied as" .
-
-[] a rdf:Statement ;
-    geo:hasGeometry [ a geo:Geometry ;
-            geo:asWKT "<http://www.opengis.net/def/crs/EPSG/0/4326> POINT (115.01 -33.86)"^^geo:wktLiteral ] ;
-    rdf:object _:N33320fb2f051478ba7bac483e6e28fa0 ;
-    rdf:predicate geo:hasGeometry ;
-    rdf:subject <http://createme.org/sampling/field/3> ;
-    rdfs:comment "supplied as" .
-
-[] a rdf:Statement ;
-    geo:hasGeometry [ a geo:Geometry ;
-<<<<<<< HEAD
-            geo:asWKT "<http://www.opengis.net/def/crs/EPSG/0/4326> POINT (-33.86 115.02)"^^geo:wktLiteral ] ;
-    rdf:object _:N71674cbaf8464062868d4187562ab8bb ;
-=======
-            geo:asWKT "<http://www.opengis.net/def/crs/EPSG/0/4326> POINT (115.02 -33.86)"^^geo:wktLiteral ] ;
-    rdf:object _:Neca9a1778f694a53b1ff879ea3de4a5c ;
->>>>>>> 66e469d8
-    rdf:predicate geo:hasGeometry ;
-    rdf:subject <http://createme.org/sampling/field/14> ;
-    rdfs:comment "supplied as" .
-
-[] a rdf:Statement ;
-    geo:hasGeometry [ a geo:Geometry ;
-<<<<<<< HEAD
-            geo:asWKT "<http://www.opengis.net/def/crs/EPSG/0/4326> POINT (-33.8 115.21)"^^geo:wktLiteral ] ;
-    rdf:object _:N278dfd421533406986bb77cc190dfa8f ;
-=======
-            geo:asWKT "<http://www.opengis.net/def/crs/EPSG/0/4326> POINT (115.02 -33.86)"^^geo:wktLiteral ] ;
-    rdf:object _:N71af728ce6cf4ce2a7a89ab7d85ebc69 ;
->>>>>>> 66e469d8
-    rdf:predicate geo:hasGeometry ;
-    rdf:subject <http://createme.org/sampling/field/13> ;
-    rdfs:comment "supplied as" .
-
-[] a rdf:Statement ;
-    geo:hasGeometry [ a geo:Geometry ;
-<<<<<<< HEAD
-            geo:asWKT "<http://www.opengis.net/def/crs/EPSG/0/4326> POINT (-33.8 115.21)"^^geo:wktLiteral ] ;
-    rdf:object _:Nfb4c6584d6b54d21a7455333904cf4a0 ;
-=======
-            geo:asWKT "<http://www.opengis.net/def/crs/EPSG/0/4326> POINT (115.01 -33.86)"^^geo:wktLiteral ] ;
-    rdf:object _:N240f256b6d904c09864cb95a0c7d8ccf ;
->>>>>>> 66e469d8
-    rdf:predicate geo:hasGeometry ;
-    rdf:subject <http://createme.org/sampling/field/4> ;
-    rdfs:comment "supplied as" .
-
-[] a rdf:Statement ;
-    geo:hasGeometry [ a geo:Geometry ;
-<<<<<<< HEAD
-            geo:asWKT "<http://www.opengis.net/def/crs/EPSG/0/4326> POINT (-33.8 115.21)"^^geo:wktLiteral ] ;
-    rdf:object _:N3867218252f04a41a81ea80f79b15409 ;
-=======
-            geo:asWKT "<http://www.opengis.net/def/crs/EPSG/0/4326> POINT (115.21 -33.8)"^^geo:wktLiteral ] ;
-    rdf:object _:Nf74fe0c3ee4a43449321574fe5b549cd ;
->>>>>>> 66e469d8
-    rdf:predicate geo:hasGeometry ;
-    rdf:subject <http://createme.org/sampling/sequencing/16> ;
-    rdfs:comment "supplied as" .
-
-[] a rdf:Statement ;
-    geo:hasGeometry [ a geo:Geometry ;
-<<<<<<< HEAD
-            geo:asWKT "<http://www.opengis.net/def/crs/EPSG/0/4326> POINT (-33.86 114.99)"^^geo:wktLiteral ] ;
-    rdf:object _:N118dd799dbf44cfcb624ba30b41bd231 ;
-=======
-            geo:asWKT "<http://www.opengis.net/def/crs/EPSG/0/4326> POINT (115.01 -33.86)"^^geo:wktLiteral ] ;
-    rdf:object _:N1f93bb96fe6d410bb4259c16c760baa4 ;
->>>>>>> 66e469d8
-    rdf:predicate geo:hasGeometry ;
-    rdf:subject <http://createme.org/sampling/field/2> ;
-    rdfs:comment "supplied as" .
-
-[] a rdf:Statement ;
-    geo:hasGeometry [ a geo:Geometry ;
-<<<<<<< HEAD
-            geo:asWKT "<http://www.opengis.net/def/crs/EPSG/0/4326> POINT (-33.8 115.21)"^^geo:wktLiteral ] ;
-    rdf:object _:Nf6e92e6b4b144dd7a6f34282a72154fc ;
-=======
-            geo:asWKT "<http://www.opengis.net/def/crs/EPSG/0/4326> POINT (115.02 -33.86)"^^geo:wktLiteral ] ;
-    rdf:object _:Nf3a6bbf721df4421ab22981e9eb27623 ;
->>>>>>> 66e469d8
-    rdf:predicate geo:hasGeometry ;
-    rdf:subject <http://createme.org/sampling/field/9> ;
-    rdfs:comment "supplied as" .
-
-[] a rdf:Statement ;
-    geo:hasGeometry [ a geo:Geometry ;
-<<<<<<< HEAD
-            geo:asWKT "<http://www.opengis.net/def/crs/EPSG/0/4326> POINT (-33.86 114.99)"^^geo:wktLiteral ] ;
-    rdf:object _:N59b3e76070db4d7992ccbeab265097b9 ;
-=======
-            geo:asWKT "<http://www.opengis.net/def/crs/EPSG/0/4326> POINT (114.99 -33.86)"^^geo:wktLiteral ] ;
-    rdf:object _:N61a087cfaf174c518f2c9d21d84b5ebf ;
->>>>>>> 66e469d8
-    rdf:predicate geo:hasGeometry ;
-    rdf:subject <http://createme.org/sampling/field/8> ;
-    rdfs:comment "supplied as" .
-
-[] a rdf:Statement ;
-    geo:hasGeometry [ a geo:Geometry ;
-<<<<<<< HEAD
-            geo:asWKT "<http://www.opengis.net/def/crs/EPSG/0/4326> POINT (-33.86 115.02)"^^geo:wktLiteral ] ;
-    rdf:object _:N26e2f6d63453481b86018cb9eab22008 ;
-=======
-            geo:asWKT "<http://www.opengis.net/def/crs/EPSG/0/4326> POINT (115.21 -33.8)"^^geo:wktLiteral ] ;
-    rdf:object _:N83fb40efda7641ea81fe0bcfdf89751d ;
->>>>>>> 66e469d8
-    rdf:predicate geo:hasGeometry ;
-    rdf:subject <http://createme.org/sampling/field/15> ;
-    rdfs:comment "supplied as" .
-
-<<<<<<< HEAD
-_:N03794f5923064d7eb40f563b827c7c93 a geo:Geometry ;
-    geo:asWKT "<http://www.opengis.net/def/crs/EPSG/0/7844> POINT (-33.86 114.99)"^^geo:wktLiteral .
-
-_:N118dd799dbf44cfcb624ba30b41bd231 a geo:Geometry ;
-    geo:asWKT "<http://www.opengis.net/def/crs/EPSG/0/7844> POINT (-33.86 114.99)"^^geo:wktLiteral .
-
-_:N118f964984ed4140bbc1211db879b19f a geo:Geometry ;
+_:N027ae0a9337544c9872a767913e88fe5 a geo:Geometry ;
     geo:asWKT "<http://www.opengis.net/def/crs/EPSG/0/7844> POINT (-33.8 115.21)"^^geo:wktLiteral ;
     rdfs:comment "Location unknown, location of field sampling used as proxy" .
 
-_:N1de348298aae404fac2dc756fb3780f9 a geo:Geometry ;
-    geo:asWKT "<http://www.opengis.net/def/crs/EPSG/0/7844> POINT (-33.86 115.02)"^^geo:wktLiteral .
-
-_:N26e2f6d63453481b86018cb9eab22008 a geo:Geometry ;
-    geo:asWKT "<http://www.opengis.net/def/crs/EPSG/0/7844> POINT (-33.86 115.02)"^^geo:wktLiteral .
-
-_:N278dfd421533406986bb77cc190dfa8f a geo:Geometry ;
-    geo:asWKT "<http://www.opengis.net/def/crs/EPSG/0/7844> POINT (-33.8 115.21)"^^geo:wktLiteral .
-
-_:N3867218252f04a41a81ea80f79b15409 a geo:Geometry ;
+_:N052e352a240c470c9c011a2d6d5df4df a geo:Geometry ;
     geo:asWKT "<http://www.opengis.net/def/crs/EPSG/0/7844> POINT (-33.8 115.21)"^^geo:wktLiteral ;
     rdfs:comment "Location unknown, location of field sampling used as proxy" .
 
-_:N498bbec2fe164b43b12b1559f322d3ff a geo:Geometry ;
-    geo:asWKT "<http://www.opengis.net/def/crs/EPSG/0/7844> POINT (-33.86 115.02)"^^geo:wktLiteral .
-
-_:N4de58e765f504884abb363d0736da087 a geo:Geometry ;
-    geo:asWKT "<http://www.opengis.net/def/crs/EPSG/0/7844> POINT (-33.86 115.01)"^^geo:wktLiteral .
-
-_:N4e631811ea14459a8a0137b6d8aca9b6 a geo:Geometry ;
-    geo:asWKT "<http://www.opengis.net/def/crs/EPSG/0/7844> POINT (-33.86 115.01)"^^geo:wktLiteral .
-
-_:N533fd2be0aad4df88a81e9d0526b13d3 a geo:Geometry ;
+_:N203fd8ebd0074388b586dd5a2baa6bb4 a geo:Geometry ;
+    geo:asWKT "<http://www.opengis.net/def/crs/EPSG/0/7844> POINT (-33.8 115.21)"^^geo:wktLiteral .
+
+_:N29a85c470f664ce08c145f769ed64a7e a geo:Geometry ;
     geo:asWKT "<http://www.opengis.net/def/crs/EPSG/0/7844> POINT (-33.86 115.02)"^^geo:wktLiteral ;
     rdfs:comment "Location unknown, location of field sampling used as proxy" .
 
-_:N59b3e76070db4d7992ccbeab265097b9 a geo:Geometry ;
+_:N4b3cda5c4ab848f9bd8756d7e90cc046 a geo:Geometry ;
     geo:asWKT "<http://www.opengis.net/def/crs/EPSG/0/7844> POINT (-33.86 114.99)"^^geo:wktLiteral .
 
-_:N5c8b7b1466c64c259e5d11e82d37ed77 a geo:Geometry ;
+_:N566cad3f25e04187812e3bbf6fd554d5 a geo:Geometry ;
+    geo:asWKT "<http://www.opengis.net/def/crs/EPSG/0/7844> POINT (-33.86 115.02)"^^geo:wktLiteral .
+
+_:N5941e0e04626408a9562d491b5b47d0d a geo:Geometry ;
+    geo:asWKT "<http://www.opengis.net/def/crs/EPSG/0/7844> POINT (-33.86 115.02)"^^geo:wktLiteral .
+
+_:N5fe36f3a47cf4843b2c0e6f5e29bdbe4 a geo:Geometry ;
+    geo:asWKT "<http://www.opengis.net/def/crs/EPSG/0/7844> POINT (-33.86 115.01)"^^geo:wktLiteral .
+
+_:N6604115c9ddd45a29efa7a30ffc8f91c a geo:Geometry ;
+    geo:asWKT "<http://www.opengis.net/def/crs/EPSG/0/7844> POINT (-33.8 115.21)"^^geo:wktLiteral .
+
+_:N6fbfd21f1d334069b7a505edc7f9ae7d a geo:Geometry ;
+    geo:asWKT "<http://www.opengis.net/def/crs/EPSG/0/7844> POINT (-33.8 115.21)"^^geo:wktLiteral ;
+    rdfs:comment "Location unknown, location of field sampling used as proxy" .
+
+_:N7822fee2b2514c3295958125d5b3d61f a geo:Geometry ;
     geo:asWKT "<http://www.opengis.net/def/crs/EPSG/0/7844> POINT (-33.86 114.99)"^^geo:wktLiteral .
 
-_:N71674cbaf8464062868d4187562ab8bb a geo:Geometry ;
+_:N79940fd0f21846a2933de973fc7f032e a geo:Geometry ;
+    geo:asWKT "<http://www.opengis.net/def/crs/EPSG/0/7844> POINT (-33.86 115.01)"^^geo:wktLiteral .
+
+_:N8882ab58f6534b8893e11187441122b2 a geo:Geometry ;
+    geo:asWKT "<http://www.opengis.net/def/crs/EPSG/0/7844> POINT (-33.86 115.02)"^^geo:wktLiteral .
+
+_:Na50a4422555045a5b4b525b9ee991716 a geo:Geometry ;
+    geo:asWKT "<http://www.opengis.net/def/crs/EPSG/0/7844> POINT (-33.86 115.02)"^^geo:wktLiteral .
+
+_:Na75487872a23457cb435aa77f7f2f26c a geo:Geometry ;
+    geo:asWKT "<http://www.opengis.net/def/crs/EPSG/0/7844> POINT (-33.86 114.99)"^^geo:wktLiteral .
+
+_:Naf2a0418c8024873bb296b1e652db99e a geo:Geometry ;
+    geo:asWKT "<http://www.opengis.net/def/crs/EPSG/0/7844> POINT (-33.8 115.21)"^^geo:wktLiteral .
+
+_:Nbd19d6322be34a27b896d576b35c0c24 a geo:Geometry ;
+    geo:asWKT "<http://www.opengis.net/def/crs/EPSG/0/7844> POINT (-33.86 114.99)"^^geo:wktLiteral .
+
+_:Nc0bad4d84a2b4cc58375782e4668a848 a geo:Geometry ;
+    geo:asWKT "<http://www.opengis.net/def/crs/EPSG/0/7844> POINT (-33.8 115.21)"^^geo:wktLiteral .
+
+_:Ncc0a0d2fccd74a99a9849f873a5a3cda a geo:Geometry ;
     geo:asWKT "<http://www.opengis.net/def/crs/EPSG/0/7844> POINT (-33.86 115.02)"^^geo:wktLiteral ;
     rdfs:comment "Location unknown, location of field sampling used as proxy" .
 
-_:N84c08dec891e42d1a7a0c6bc8f7d5a78 a geo:Geometry ;
+_:Nddef466bbe5245c49050e8a09404398c a geo:Geometry ;
     geo:asWKT "<http://www.opengis.net/def/crs/EPSG/0/7844> POINT (-33.86 115.02)"^^geo:wktLiteral .
 
-_:Naa0e96ff860e4843a9219d7661f52b9e a geo:Geometry ;
-    geo:asWKT "<http://www.opengis.net/def/crs/EPSG/0/7844> POINT (-33.8 115.21)"^^geo:wktLiteral .
-
-_:Nc3a09d8c4a494b45af3aa7da7d4a559c a geo:Geometry ;
-    geo:asWKT "<http://www.opengis.net/def/crs/EPSG/0/7844> POINT (-33.8 115.21)"^^geo:wktLiteral .
-
-_:Nd06eacd20d534ac1a128479ab30c5287 a geo:Geometry ;
-    geo:asWKT "<http://www.opengis.net/def/crs/EPSG/0/7844> POINT (-33.86 115.02)"^^geo:wktLiteral .
-
-_:Nf34ea6bfac784349896e8d62c78c402d a geo:Geometry ;
-    geo:asWKT "<http://www.opengis.net/def/crs/EPSG/0/7844> POINT (-33.8 115.21)"^^geo:wktLiteral .
-
-_:Nf42e2c174c764508887208c419969455 a geo:Geometry ;
+_:Nefa05d188d2f4a19a75da59654f5f0cc a geo:Geometry ;
     geo:asWKT "<http://www.opengis.net/def/crs/EPSG/0/7844> POINT (-33.86 115.01)"^^geo:wktLiteral .
 
-_:Nf6e92e6b4b144dd7a6f34282a72154fc a geo:Geometry ;
+_:Nf0376a88a69c4736bb849f47b4424a88 a geo:Geometry ;
     geo:asWKT "<http://www.opengis.net/def/crs/EPSG/0/7844> POINT (-33.8 115.21)"^^geo:wktLiteral ;
     rdfs:comment "Location unknown, location of field sampling used as proxy" .
-
-_:Nfb4c6584d6b54d21a7455333904cf4a0 a geo:Geometry ;
-    geo:asWKT "<http://www.opengis.net/def/crs/EPSG/0/7844> POINT (-33.8 115.21)"^^geo:wktLiteral ;
-    rdfs:comment "Location unknown, location of field sampling used as proxy" .
-=======
-_:N00fd4ed347f94e948415ea4633d1ef5e a geo:Geometry ;
-    geo:asWKT "<http://www.opengis.net/def/crs/EPSG/0/7844> POINT (115.02 -33.86)"^^geo:wktLiteral .
-
-_:N1f93bb96fe6d410bb4259c16c760baa4 a geo:Geometry ;
-    geo:asWKT "<http://www.opengis.net/def/crs/EPSG/0/7844> POINT (115.01 -33.86)"^^geo:wktLiteral .
-
-_:N240f256b6d904c09864cb95a0c7d8ccf a geo:Geometry ;
-    geo:asWKT "<http://www.opengis.net/def/crs/EPSG/0/7844> POINT (115.01 -33.86)"^^geo:wktLiteral .
-
-_:N259fc6c30c7a4bb6bf7902942f3f7e37 a geo:Geometry ;
-    geo:asWKT "<http://www.opengis.net/def/crs/EPSG/0/7844> POINT (114.99 -33.86)"^^geo:wktLiteral .
-
-_:N2604d7d6b8ea4067a816238a42d38904 a geo:Geometry ;
-    geo:asWKT "<http://www.opengis.net/def/crs/EPSG/0/7844> POINT (115.02 -33.86)"^^geo:wktLiteral .
-
-_:N2736798247a242fd9da6c0b8f8c28242 a geo:Geometry ;
-    geo:asWKT "<http://www.opengis.net/def/crs/EPSG/0/7844> POINT (115.21 -33.8)"^^geo:wktLiteral ;
-    rdfs:comment "Location unknown, location of field sampling used as proxy" .
-
-_:N33320fb2f051478ba7bac483e6e28fa0 a geo:Geometry ;
-    geo:asWKT "<http://www.opengis.net/def/crs/EPSG/0/7844> POINT (115.01 -33.86)"^^geo:wktLiteral .
-
-_:N4bbc8fa24f9c456a9f4210bcc51623fe a geo:Geometry ;
-    geo:asWKT "<http://www.opengis.net/def/crs/EPSG/0/7844> POINT (115.21 -33.8)"^^geo:wktLiteral ;
-    rdfs:comment "Location unknown, location of field sampling used as proxy" .
-
-_:N4d9eda9e20be4a2e878e46d3baa5a401 a geo:Geometry ;
-    geo:asWKT "<http://www.opengis.net/def/crs/EPSG/0/7844> POINT (115.21 -33.8)"^^geo:wktLiteral ;
-    rdfs:comment "Location unknown, location of field sampling used as proxy" .
-
-_:N60961b8fc033448d900c008c80df0da4 a geo:Geometry ;
-    geo:asWKT "<http://www.opengis.net/def/crs/EPSG/0/7844> POINT (115.21 -33.8)"^^geo:wktLiteral .
-
-_:N61a087cfaf174c518f2c9d21d84b5ebf a geo:Geometry ;
-    geo:asWKT "<http://www.opengis.net/def/crs/EPSG/0/7844> POINT (114.99 -33.86)"^^geo:wktLiteral .
-
-_:N69b37fc14f0640aaa3eaa32384cc53ae a geo:Geometry ;
-    geo:asWKT "<http://www.opengis.net/def/crs/EPSG/0/7844> POINT (115.21 -33.8)"^^geo:wktLiteral .
-
-_:N71af728ce6cf4ce2a7a89ab7d85ebc69 a geo:Geometry ;
-    geo:asWKT "<http://www.opengis.net/def/crs/EPSG/0/7844> POINT (115.02 -33.86)"^^geo:wktLiteral .
-
-_:N83fb40efda7641ea81fe0bcfdf89751d a geo:Geometry ;
-    geo:asWKT "<http://www.opengis.net/def/crs/EPSG/0/7844> POINT (115.21 -33.8)"^^geo:wktLiteral .
-
-_:N9aa0208b9f9f4698ac4a4d1bd983d5a1 a geo:Geometry ;
-    geo:asWKT "<http://www.opengis.net/def/crs/EPSG/0/7844> POINT (115.02 -33.86)"^^geo:wktLiteral ;
-    rdfs:comment "Location unknown, location of field sampling used as proxy" .
-
-_:Nc006801924bb402c9055078a043c3926 a geo:Geometry ;
-    geo:asWKT "<http://www.opengis.net/def/crs/EPSG/0/7844> POINT (115.02 -33.86)"^^geo:wktLiteral ;
-    rdfs:comment "Location unknown, location of field sampling used as proxy" .
-
-_:Ne4caaac238f848ea830f8e2f6d67e514 a geo:Geometry ;
-    geo:asWKT "<http://www.opengis.net/def/crs/EPSG/0/7844> POINT (114.99 -33.86)"^^geo:wktLiteral .
-
-_:Neca9a1778f694a53b1ff879ea3de4a5c a geo:Geometry ;
-    geo:asWKT "<http://www.opengis.net/def/crs/EPSG/0/7844> POINT (115.02 -33.86)"^^geo:wktLiteral .
-
-_:Nf0621fb2704d43df8d69f173f38d20a6 a geo:Geometry ;
-    geo:asWKT "<http://www.opengis.net/def/crs/EPSG/0/7844> POINT (115.21 -33.8)"^^geo:wktLiteral .
-
-_:Nf3a6bbf721df4421ab22981e9eb27623 a geo:Geometry ;
-    geo:asWKT "<http://www.opengis.net/def/crs/EPSG/0/7844> POINT (115.02 -33.86)"^^geo:wktLiteral .
-
-_:Nf74fe0c3ee4a43449321574fe5b549cd a geo:Geometry ;
-    geo:asWKT "<http://www.opengis.net/def/crs/EPSG/0/7844> POINT (115.21 -33.8)"^^geo:wktLiteral ;
-    rdfs:comment "Location unknown, location of field sampling used as proxy" .
-
-_:Nfbce4e13cb6c4ffd8b4e5fa3e282da7e a geo:Geometry ;
-    geo:asWKT "<http://www.opengis.net/def/crs/EPSG/0/7844> POINT (114.99 -33.86)"^^geo:wktLiteral .
->>>>>>> 66e469d8
