--- conflicted
+++ resolved
@@ -2173,39 +2173,6 @@
     tern:featureType <http://createme.org/bdr-cv/featureType/specimen/kingdom/new-kingdom> ;
     tern:hasAttribute <http://createme.org/attribute/preparations/16> .
 
-<<<<<<< HEAD
-<http://createme.org/sample/field/15> a tern:FeatureOfInterest,
-        tern:Sample ;
-    void:inDataset <http://createme.org/dataset/Example-Incidental-Occurrence-Dataset> ;
-    dwc:occurrenceID "MR-456" ;
-    dwc:otherCatalogNumbers "BHP2012-7521" ;
-    dwc:recordNumber "PE:12:8832" ;
-    rdfs:comment "field-sample" ;
-    prov:qualifiedAttribution [ a prov:Attribution ;
-            prov:agent <http://createme.org/provider/WAM> ;
-            prov:hadRole <http://def.isotc211.org/iso19115/-1/2018/CitationAndResponsiblePartyInformation/code/CI_RoleCode/stakeholder> ] ;
-    prov:wasAssociatedWith <http://createme.org/provider/WAM> ;
-    sosa:isResultOf <http://createme.org/sampling/field/15> ;
-    sosa:isSampleOf <http://createme.org/location/Australia> ;
-    tern:featureType <http://linked.data.gov.au/def/tern-cv/b311c0d3-4a1a-4932-a39c-f5cdc1afa611> .
-
-<http://createme.org/sample/field/16> a tern:FeatureOfInterest,
-        tern:Sample ;
-    void:inDataset <http://createme.org/dataset/Example-Incidental-Occurrence-Dataset> ;
-    dwc:occurrenceID "MR-457" ;
-    dwc:otherCatalogNumbers "BHP2012-7522" ;
-    dwc:recordNumber "PE:12:8833" ;
-    rdfs:comment "field-sample" ;
-    prov:qualifiedAttribution [ a prov:Attribution ;
-            prov:agent <http://createme.org/provider/WAM> ;
-            prov:hadRole <http://def.isotc211.org/iso19115/-1/2018/CitationAndResponsiblePartyInformation/code/CI_RoleCode/stakeholder> ] ;
-    prov:wasAssociatedWith <http://createme.org/provider/WAM> ;
-    sosa:isResultOf <http://createme.org/sampling/field/16> ;
-    sosa:isSampleOf <http://createme.org/location/Australia> ;
-    tern:featureType <http://createme.org/bdr-cv/featureType/occurrence/kingdom/new-kingdom> .
-
-=======
->>>>>>> 4f5c3c30
 <http://createme.org/location/Australia> a tern:FeatureOfInterest ;
     void:inDataset <http://createme.org/dataset/Example-Incidental-Occurrence-Dataset> ;
     geo:hasGeometry [ a geo:Geometry ;
@@ -2363,18 +2330,7 @@
     rdf:object _:N79af446559ea44a5b65f6749bb694210 ;
     rdf:predicate geo:hasGeometry ;
     rdf:subject <http://createme.org/sampling/field/5> ;
-<<<<<<< HEAD
-    skos:prefLabel "providerRecordIDSource" .
-
-[] a rdf:Statement ;
-    dcterms:source "http://createme.org/dataset/Example-Incidental-Occurrence-Dataset"^^xsd:anyURI ;
-    rdf:object "3" ;
-    rdf:predicate dcterms:identifier ;
-    rdf:subject <http://createme.org/sampling/field/3> ;
-    skos:prefLabel "providerRecordIDSource" .
-=======
     rdfs:comment "supplied as" .
->>>>>>> 4f5c3c30
 
 [] a rdf:Statement ;
     geo:hasGeometry [ a geo:Geometry ;
@@ -2408,17 +2364,8 @@
     rdf:subject <http://createme.org/sampling/field/14> ;
     rdfs:comment "supplied as" .
 
-<<<<<<< HEAD
-[] a rdf:Statement ;
-    dcterms:source "http://createme.org/dataset/Example-Incidental-Occurrence-Dataset"^^xsd:anyURI ;
-    rdf:object "13" ;
-    rdf:predicate dcterms:identifier ;
-    rdf:subject <http://createme.org/sampling/field/13> ;
-    skos:prefLabel "providerRecordIDSource" .
-=======
 _:N05eacab37d5040e69ef87a05d7cf1b59 a geo:Geometry ;
     geo:asWKT "<http://www.opengis.net/def/crs/EPSG/0/4326> POINT (115.21 -33.8)"^^geo:wktLiteral .
->>>>>>> 4f5c3c30
 
 _:N09e7364b4a584ea089b3d1e4f99c0801 a geo:Geometry ;
     geo:asWKT "<http://www.opengis.net/def/crs/EPSG/0/4326> POINT (115.21 -33.8)"^^geo:wktLiteral .
