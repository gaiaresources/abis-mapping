{% extends "BASE_TEMPLATE base.md" %}
{% block body %}
# SYSTEMATIC SURVEY METADATA TEMPLATE INSTRUCTIONS

## Intended Usage
Use the Systematic Survey Metadata template to record metadata relating to a Systematic Survey dataset.

The Systematic Survey Metadata template must be used in combination with the Systematic
Survey Occurrence template, and in some cases the Systematic Survey Site template.

Templates have been provided to facilitate integration of your data into the Biodiversity
Data Repository database. Not all types of data have been catered for in the available
templates at this stage; therefore, if you are unable to find a suitable template, please
contact <bdr-support@gaiaresources.com.au> to make us aware of your data needs.

#### Data Validation Requirements:
For data validation, you will need your data file to:
- be the correct **file format**,
- have **fields that match the template downloaded** (do not remove, or 
  change the order of fields),
- have extant values for **mandatory fields** (see Table 1),
- comply with all **data value constraints**; for example the geographic coordinates are
  consistent with a [geodeticDatum](#geodeticDatum-vocabularies) type of the ***{{values.geodetic_datum_count}}*** available
  options, and
Additional fields may be added **after the templated fields** (noting that the data type 
is not assumed and values will be encoded as strings).

### FILE FORMAT
<<<<<<< HEAD
- The systematic survey occurrence data template is a [UTF-8](#appendix-iii-utf-8) encoded csv (that is, not Microsoft
  Excel Spreadsheets). Be sure to save this file with your data as a .csv (UTF-8): 
  <br>`[MS Excel: Save As > More options > Tools > Web options > Save this document as >
  Unicode (UTF-8)]`<br>
  otherwise it will not pass the csv validation step upon upload.
- **Do not include empty rows**.
=======

- The systematic survey metadata template is a [UTF-8](#appendix-iv-utf-8) encoded csv (not Microsoft
Excel Spreadsheets). Be sure to save this file with your data as a .csv (UTF-8) as
follows, otherwise it will not pass the in-browser csv validation step upon upload.
<br>`[MS Excel: Save As > More options > Tools > Web options > Save this document as >
Unicode (UTF-8)]`
- **Do not include empty rows.**
>>>>>>> 1549307a

#### FILE SIZE
MS Excel imposes a limit of 1,048,576 rows on a spreadsheet, limiting a CSV file to the
header row followed by 1,048,575 occurrences. Furthermore, MS Excel has a 32,767 character
limit on individual cells in a spreadsheet. These limits may be overcome by using or
editing CSV files with other software.

Larger datasets may be more readily ingested using the API interface. Please contact
<bdr-support@gaiaresources.com.au> to make us aware of your data needs.

## TEMPLATE FIELDS
The template file contains the field names in the top row that form part of the core Survey
data model. Table 1 will assist you in transferring your data to the template with the following
information:

- **Field name** in the template (and an external link to the Darwin Core standard for that
field where available);
- **Description** of the field;
- **Required** i.e. whether the field is **mandatory or optional;**
- **Datatype format** required for the data values for example text (string), number
(integer, float), or date; and
- **Example/s** of an entry for that field.
- **Vocabulary links** within this document (for example pick list values) where relevant.
The fields that have suggested values options for the fields in Table 1 are listed in
Table 2 in alphabetical order of field name.

### ADDITIONAL FIELDS
Data that do not match the existing template fields may be added as additional columns in
the CSV files after the templated fields.<br>
For example, `sampleSizeUnit`, `sampleSizeValue`.

<ins>Table 1: Systematic Survey Metadata template fields with descriptions, conditions,
datatype format, and examples.</ins>

{{tables.fields}}

## APPENDICES
### APPENDIX-I: VOCABULARY LIST
With the exception of `geodeticDatum`, data validation
does not require adherence to the vocabularies for the various vocabularied fields.. These vocabularies are provided as a
means of assistance in developing consistent language within the database. New terms can be added
to more appropriately describe your data that goes beyond the current list. 

Table 2 provides some
suggested values from existing sources such as: [Biodiversity Information Standard (TDWG)](https://dwc.tdwg.org/),
[EPSG.io Coordinate systems worldwide](https://epsg.io/), the [Global Biodiversity Information
System](https://rs.gbif.org/), and [Open Nomenclature in the biodiversity
era](https://doi.org/10.1111/2041-210X.12594).

<ins>Table 2: Suggested values for the controlled vocabulary fields in the template. Each term has
a preferred label with a definition to aid understanding of its meaning. For some terms, alternative
labels with similar semantics are provided. <br>Note: <font color="red">the value for `geodeticDatum`
must come from one of five options in this table.</font></ins>

{{tables.vocabularies}}

### APPENDIX-II: Well Known Text (WKT)
For general information on how WKT coordinate reference data is formatted is available [here](https://en.wikipedia.org/wiki/Well-known_text_representation_of_geometry).
The length of a WKT string or of its components is not prescribed; however, MS Excel *does* has a
32,767 (32K) character limit on individual cells in a spreadsheet.

It is possible to edit CSV files outside of Excel in order to include more than 32K characters.

![Multipart geometries (2D) WKT](assets/multipart_geometries_2d_wkt.png)
<br><center><small>*Source: Mwtoews - CC BY-SA 3.0 -  Wikipedia <https://en.wikipedia.org/wiki/Well-known_text_representation_of_geometry>*</small></center>

### APPENDIX-III: Timestamp
Following date and date-time formats are acceptable within the timestamp:

| TYPE | FORMAT                                                                                                                              |
| --- |-------------------------------------------------------------------------------------------------------------------------------------|
| **xsd:dateTimeStamp with timezone** | yyyy-mm-ddThh:mm:ss.sTZD (eg 1997-07-16T19:20:30.45+01:00) OR <br/> yyyy-mm-ddThh:mm:ssTZD (eg 1997-07-16T19:20:30+01:00) OR <br/>  yyyy-mm-ddThh:mmTZD (eg 1997-07-16T19:20+01:00)|
| **xsd:dateTime** | yyyy-mm-ddThh:mm:ss.s (eg 1997-07-16T19:20:30.45) OR<br/> yyyy-mm-ddThh:mm:ss (eg 1997-07-16T19:20:30) OR<br/> yyyy-mm-ddThh:mm (eg 1997-07-16T19:20) |
| **xsd:Date** | dd/mm/yyyy OR<br/> d/m/yyyy OR<br/> yyyy-mm-dd OR<br/> yyyy-m-d |
| **xsd:gYearMonth** | mm/yyyy OR<br/> m/yyyy OR<br/> yyyy-mm |
| **xsd:gYear** | yyyy |

Where:<br/>
&emsp; `yyyy`: four-digit year <br/>
&emsp; `mm`: two-digit month (01=January, etc.) <br/>
&emsp; `dd`: two-digit day of month (01 through 31) <br/>
&emsp; `hh`: two digits of hour (00 through 23) (am/pm NOT allowed) <br/>
&emsp; `mm`: two digits of minute (00 through 59) <br/>
&emsp; `ss`: two digits of second (00 through 59) <br/>

### APPENDIX-IV: UTF-8
UTF-8 encoding is considered a best practice for handling character encoding, especially in
the context of web development, data exchange, and modern software systems. UTF-8
(Unicode Transformation Format, 8-bit) is a variable-width character encoding capable of
encoding all possible characters (code points) in Unicode.<br/>
Here are some reasons why UTF-8 is recommended:
- **Universal Character Support:** UTF-8 can represent almost all characters from all writing 
  systems in use today. This includes characters from various languages, mathematical symbols, 
  and other special characters.
- **Backward Compatibility:** UTF-8 is backward compatible with ASCII (American
  Standard Code for Information Interchange). The first 128 characters in UTF-8 are
  identical to ASCII, making it easy to work with systems that use ASCII.
- **Efficiency:** UTF-8 is space-efficient for Latin-script characters (common in English
  and many other languages). It uses one byte for ASCII characters and up to four
  bytes for other characters. This variable-length encoding minimises storage and
  bandwidth requirements.
- **Web Standards:** UTF-8 is the dominant character encoding for web content. It is
  widely supported by browsers, servers, and web-related technologies.
- **Globalisation:** As software applications become more globalised, supporting a wide
  range of languages and scripts becomes crucial. UTF-8 is well-suited for
  internationalisation and multilingual support.
- **Compatibility with Modern Systems:** UTF-8 is the default encoding for many
  programming languages, databases, and operating systems. Choosing UTF-8 helps
  ensure compatibility across different platforms and technologies.

When working with text data, UTF-8 encoding is recommended to avoid issues related to character
representation and ensure that a diverse set of characters and languages is supported.

For assistance, please contact: <bdr-support@gaiaresources.com.au>
{% endblock %}<|MERGE_RESOLUTION|>--- conflicted
+++ resolved
@@ -26,22 +26,12 @@
 is not assumed and values will be encoded as strings).
 
 ### FILE FORMAT
-<<<<<<< HEAD
-- The systematic survey occurrence data template is a [UTF-8](#appendix-iii-utf-8) encoded csv (that is, not Microsoft
-  Excel Spreadsheets). Be sure to save this file with your data as a .csv (UTF-8): 
-  <br>`[MS Excel: Save As > More options > Tools > Web options > Save this document as >
-  Unicode (UTF-8)]`<br>
-  otherwise it will not pass the csv validation step upon upload.
-- **Do not include empty rows**.
-=======
-
 - The systematic survey metadata template is a [UTF-8](#appendix-iv-utf-8) encoded csv (not Microsoft
 Excel Spreadsheets). Be sure to save this file with your data as a .csv (UTF-8) as
 follows, otherwise it will not pass the in-browser csv validation step upon upload.
 <br>`[MS Excel: Save As > More options > Tools > Web options > Save this document as >
 Unicode (UTF-8)]`
 - **Do not include empty rows.**
->>>>>>> 1549307a
 
 #### FILE SIZE
 MS Excel imposes a limit of 1,048,576 rows on a spreadsheet, limiting a CSV file to the
