"""Provides threat status vocabulary for the package"""

# Third-Party
import rdflib

# Local
from abis_mapping import utils

# Terms
ACT_CRITICALLY_ENDANGERED = utils.vocabs.Term(
    labels=(
        "ACT/CRITICALLY ENDANGERED",
        "AUSTRALIAN CAPITAL TERRITORY/CRITICALLY ENDANGERED",
    ),
    iri=utils.rdf.uri("threatStatus/ACT/critically-endangered", utils.namespaces.EXAMPLE),  # TODO -> Need real URI
    description="Australian Capital Territory, critically endangered.",
)
ACT_ENDANGERED = utils.vocabs.Term(
    labels=(
        "ACT/ENDANGERED",
        "AUSTRALIAN CAPITAL TERRITORY/ENDANGERED",
    ),
    iri=utils.rdf.uri("threatStatus/ACT/endangered", utils.namespaces.EXAMPLE),  # TODO -> Need real URI
    description="Australian Capital Territory, endangered.",
)
ACT_EXTINCT = utils.vocabs.Term(
    labels=(
        "ACT/EXTINCT",
        "AUSTRALIAN CAPITAL TERRITORY/EXTINCT",
    ),
    iri=utils.rdf.uri("threatStatus/ACT/extinct", utils.namespaces.EXAMPLE),  # TODO -> Need real URI
    description="Australian Capital Territory, extinct.",
)
ACT_EXTINCT_IN_THE_WILD = utils.vocabs.Term(
    labels=(
        "ACT/EXTINCT IN THE WILD",
        "AUSTRALIAN CAPITAL TERRITORY/EXTINCT IN THE WILD",
    ),
    iri=utils.rdf.uri("threatStatus/ACT/extinct-in-the-wild", utils.namespaces.EXAMPLE),  # TODO -> Need real URI
    description="Australian Capital Territory, extinct in the wild.",
)
ACT_REGIONALLY_CONSERVATION_DEPENDENT = utils.vocabs.Term(
    labels=(
        "ACT/REGIONALLY CONSERVATION DEPENDENT",
        "AUSTRALIAN CAPITAL TERRITORY/REGIONALLY CONSERVATION DEPENDENT",
    ),
    iri=utils.rdf.uri(
        "threatStatus/ACT/regionally-conservation-dependent", utils.namespaces.EXAMPLE
    ),  # TODO -> Need real URI
    description="Australian Capital Territory, regionally conservation dependent.",
)
ACT_VULNERABLE = utils.vocabs.Term(
    labels=(
        "ACT/VULNERABLE",
        "AUSTRALIAN CAPITAL TERRITORY/VULNERABLE",
    ),
    iri=utils.rdf.uri("threatStatus/ACT/vulnerable", utils.namespaces.EXAMPLE),  # TODO -> Need real URI
    description="Australian Capital Territory, vulnerable.",
)
EPBC_CAMBA = utils.vocabs.Term(
    labels=(
        "EPBC/CAMBA",
        "ENVIRONMENT PROTECTION AND BIODIVERSITY CONSERVATION/CAMBA",
    ),
    iri=utils.rdf.uri("threatStatus/EPBC/CAMBA", utils.namespaces.EXAMPLE),  # TODO -> Need real URI
    description="Environment Protection and Biodiversity Conservation, CAMBA.",
)
EPBC_CD = utils.vocabs.Term(
    labels=(
        "EPBC/CD",
        "EPBC/CONSERVATION DEPENDENT",
        "ENVIRONMENT PROTECTION AND BIODIVERSITY CONSERVATION/CD",
        "ENVIRONMENT PROTECTION AND BIODIVERSITY CONSERVATION/CONSERVATION DEPENDENT",
    ),
    iri=utils.rdf.uri("threatStatus/EPBC/conservation-dependent", utils.namespaces.EXAMPLE),  # TODO -> Need real URI
    description="Environment Protection and Biodiversity Conservation, conservation dependent.",
)
EPBC_CE = utils.vocabs.Term(
    labels=(
        "EPBC/CE",
        "EPBC/CRITICALLY ENDANGERED",
        "EPBC/CR",
        "ENVIRONMENT PROTECTION AND BIODIVERSITY CONSERVATION/CE",
        "ENVIRONMENT PROTECTION AND BIODIVERSITY CONSERVATION/CRITICALLY ENDANGERED",
        "ENVIRONMENT PROTECTION AND BIODIVERSITY CONSERVATION/CR",
    ),
    iri=utils.rdf.uri("threatStatus/EPBC/critically-endangered", utils.namespaces.EXAMPLE),  # TODO -> Need real URI
    description="Environment Protection and Biodiversity Conservation, critically endangered.",
)
EPBC_CITES = utils.vocabs.Term(
    labels=(
        "EPBC/CITES",
        "ENVIRONMENT PROTECTION AND BIODIVERSITY CONSERVATION/CITES",
    ),
    iri=utils.rdf.uri("threatStatus/EPBC/CITES", utils.namespaces.EXAMPLE),  # TODO -> Need real URI
    description="Environment Protection and Biodiversity Conservation, cites.",
)
EPBC_E = utils.vocabs.Term(
    labels=(
        "EPBC/E",
        "EPBC/ENDANGERED",
        "EPBC/EN",
        "ENVIRONMENT PROTECTION AND BIODIVERSITY CONSERVATION/E",
        "ENVIRONMENT PROTECTION AND BIODIVERSITY CONSERVATION/ENDANGERED",
        "ENVIRONMENT PROTECTION AND BIODIVERSITY CONSERVATION/EN",
    ),
    iri=utils.rdf.uri("threatStatus/EPBC/endangered", utils.namespaces.EXAMPLE),  # TODO -> Need real URI
    description="Environment Protection and Biodiversity Conservation, endangered.",
)
EPBC_EX = utils.vocabs.Term(
    labels=(
        "EPBC/EX",
        "EPBC/EXTINCT",
        "ENVIRONMENT PROTECTION AND BIODIVERSITY CONSERVATION/EX",
        "ENVIRONMENT PROTECTION AND BIODIVERSITY CONSERVATION/EXTINCT",
    ),
    iri=utils.rdf.uri("threatStatus/EPBC/extinct", utils.namespaces.EXAMPLE),  # TODO -> Need real URI
    description="Environment Protection and Biodiversity Conservation, extinct.",
)
EPBC_JAMBA = utils.vocabs.Term(
    labels=(
        "EPBC/JAMBA",
        "ENVIRONMENT PROTECTION AND BIODIVERSITY CONSERVATION/JAMBA",
    ),
    iri=utils.rdf.uri("threatStatus/EPBC/JAMBA", utils.namespaces.EXAMPLE),  # TODO -> Need real URI
    description="Environment Protection and Biodiversity Conservation, JAMBA.",
)
EPBC_KAMBA = utils.vocabs.Term(
    labels=(
        "EPBC/KAMBA",
        "ENVIRONMENT PROTECTION AND BIODIVERSITY CONSERVATION/KAMBA",
    ),
    iri=utils.rdf.uri("threatStatus/EPBC/KAMBA", utils.namespaces.EXAMPLE),  # TODO -> Need real URI
    description="Environment Protection and Biodiversity Conservation, KAMBA.",
)
EPBC_V = utils.vocabs.Term(
    labels=(
        "EPBC/V",
        "EPBC/VULNERABLE",
        "EPBC/VU",
        "ENVIRONMENT PROTECTION AND BIODIVERSITY CONSERVATION/V",
        "ENVIRONMENT PROTECTION AND BIODIVERSITY CONSERVATION/VULNERABLE",
        "ENVIRONMENT PROTECTION AND BIODIVERSITY CONSERVATION/VU",
    ),
    iri=utils.rdf.uri("threatStatus/EPBC/vulnerable", utils.namespaces.EXAMPLE),  # TODO -> Need real URI
    description="Environment Protection and Biodiversity Conservation, vulnerable.",
)
EPBC_XW = utils.vocabs.Term(
    labels=(
        "EPBC/XW",
        "EPBC/EXTINCT IN THE WILD",
        "EPBC/EW",
        "ENVIRONMENT PROTECTION AND BIODIVERSITY CONSERVATION/XW",
        "ENVIRONMENT PROTECTION AND BIODIVERSITY CONSERVATION/EXTINCT IN THE WILD",
        "ENVIRONMENT PROTECTION AND BIODIVERSITY CONSERVATION/EW",
    ),
    iri=utils.rdf.uri("threatStatus/EPBC/extinct-in-the-wild", utils.namespaces.EXAMPLE),  # TODO -> Need real URI
    description="Environment Protection and Biodiversity Conservation, extinct in the wild.",
)
NSW_CE = utils.vocabs.Term(
    labels=(
        "NSW/CE",
        "NSW/CRITICALLY ENDANGERED",
        "NEW SOUTH WALES/CE",
        "NEW SOUTH WALES/CRITICALLY ENDANGERED",
    ),
    iri=utils.rdf.uri("threatStatus/NSW/Critically-Endangered", utils.namespaces.EXAMPLE),  # TODO -> Need real URI
    description="New South Wales, critically endangered.",
)
NSW_EX = utils.vocabs.Term(
    labels=(
        "NSW/EX",
        "NSW/EXTINCT",
        "NEW SOUTH WALES/EX",
        "NEW SOUTH WALES/EXTINCT",
    ),
    iri=utils.rdf.uri("threatStatus/NSW/Extinct", utils.namespaces.EXAMPLE),  # TODO -> Need real URI
    description="New South Wales, extinct.",
)
NSW_EN = utils.vocabs.Term(
    labels=(
        "NSW/EN",
        "NSW/ENDANGERED",
        "NEW SOUTH WALES/EN",
        "NEW SOUTH WALES/ENDANGERED",
    ),
    iri=utils.rdf.uri("threatStatus/NSW/Endangered", utils.namespaces.EXAMPLE),  # TODO -> Need real URI
    description="New South Wales, endangered.",
)
NSW_V = utils.vocabs.Term(
    labels=(
        "NSW/V",
        "NSW/VULNERABLE",
        "NEW SOUTH WALES/V",
        "NEW SOUTH WALES/VULNERABLE",
    ),
    iri=utils.rdf.uri("threatStatus/NSW/Vulnerable", utils.namespaces.EXAMPLE),  # TODO -> Need real URI
    description="New South Wales, vulnerable.",
)
NT_CE = utils.vocabs.Term(
    labels=(
        "NT/CE",
        "NT/CRITICALLY ENDANGERED",
        "NORTHERN TERRITORY/CE",
        "NORTHERN TERRITORY/CRITICALLY ENDANGERED",
    ),
    iri=utils.rdf.uri("threatStatus/NT/Critically-endangered", utils.namespaces.EXAMPLE),  # TODO -> Need real URI
    description="New South Wales, critically endangered.",
)
NT_DD = utils.vocabs.Term(
    labels=(
        "NT/DD",
        "NT/DATA DEFICIENT",
        "NORTHERN TERRITORY/DD",
        "NORTHERN TERRITORY/DATA DEFICIENT",
    ),
    iri=utils.rdf.uri("threatStatus/NT/Data-Deficient", utils.namespaces.EXAMPLE),  # TODO -> Need real URI
    description="Northern Territory, data deficient.",
)
NT_EN = utils.vocabs.Term(
    labels=(
        "NT/EN",
        "NT/ENDANGERED",
        "NORTHERN TERRITORY/EN",
        "NORTHERN TERRITORY/ENDANGERED",
    ),
    iri=utils.rdf.uri("threatStatus/NT/Endangered", utils.namespaces.EXAMPLE),  # TODO -> Need real URI
    description="Northern Territory, endangered.",
)
NT_EN_EXTINCT_IN_NT = utils.vocabs.Term(
    labels=(
        "NT/EN EXTINCT IN NT",
        "NT/ENDANGERED EXTINCT IN NT",
        "NORTHERN TERRITORY/EN EXTINCT IN NT",
        "NORTHERN TERRITORY/ENDANGERED EXTINCT IN NT",
    ),
    iri=utils.rdf.uri("threatStatus/NT/Endangered-extinct-NT", utils.namespaces.EXAMPLE),  # TODO -> Need real URI
    description="Northern Territory, endangered extinct in Northern Territory.",
)
NT_EN_EXTINCT_IN_WILD_IN_NT = utils.vocabs.Term(
    labels=(
        "NT/EN EXTINCT IN WILD IN NT",
        "NT/ENDANGERED EXTINCT IN WILD IN NT",
        "NORTHERN TERRITORY/EN EXTINCT IN WILD IN NT",
        "NORTHERN TERRITORY/ENDANGERED EXTINCT IN WILD IN NT",
    ),
    iri=utils.rdf.uri(
        "threatStatus/NT/Endangered-extinct-in-wild-in-NT", utils.namespaces.EXAMPLE
    ),  # TODO -> Need real URI
    description="Northern Territory, endangered extinct in wild in Northern Territory.",
)
NT_EW = utils.vocabs.Term(
    labels=(
        "NT/EW",
        "NT/CRITICALLY ENDANGERED POSSIBLY EXTINCT",
        "NORTHERN TERRITORY/EW",
        "NORTHERN TERRITORY/CRITICALLY ENDANGERED POSSIBLY EXTINCT",
    ),
    iri=utils.rdf.uri(
        "threatStatus/NT/Critically-endangered-possibly-extinct", utils.namespaces.EXAMPLE
    ),  # TODO -> Need real URI
    description="Northern Territory, critically endangered possibly extinct.",
)
NT_EX = utils.vocabs.Term(
    labels=(
        "NT/EX",
        "NT/EXTINCT",
        "NORTHERN TERRITORY/EX",
        "NORTHERN TERRITORY/EXTINCT",
    ),
    iri=utils.rdf.uri("threatStatus/NT/Extinct", utils.namespaces.EXAMPLE),  # TODO -> Need real URI
    description="Northern Territory, extinct.",
)
NT_LC = utils.vocabs.Term(
    labels=(
        "NT/LC",
        "NT/LEAST CONCERN",
        "NORTHERN TERRITORY/LC",
        "NORTHERN TERRITORY/LEAST CONCERN",
    ),
    iri=utils.rdf.uri("threatStatus/NT/Least-concern", utils.namespaces.EXAMPLE),  # TODO -> Need real URI
    description="Northern Territory, least-concern.",
)
NT_LC_EXTINCT_IN_NT = utils.vocabs.Term(
    labels=(
        "NT/LC EXTINCT IN NT",
        "NT/LEAST CONCERN EXTINCT IN NT",
        "NORTHERN TERRITORY/LC EXTINCT IN NT",
        "NORTHERN TERRITORY/LEAST CONCERN EXTINCT IN NT",
    ),
    iri=utils.rdf.uri("threatStatus/NT/Least-concern-extinct-in-NT", utils.namespaces.EXAMPLE),  # TODO -> Need real URI
    description="Northern Territory, least-concern extinct in Northern Territory.",
)
NT_NE = utils.vocabs.Term(
    labels=(
        "NT/NE",
        "NT/NOT EVALUATED",
        "NORTHERN TERRITORY/NE",
        "NORTHERN TERRITORY/NOT EVALUATED",
    ),
    iri=utils.rdf.uri("threatStatus/NT/Not-Evaluated", utils.namespaces.EXAMPLE),  # TODO -> Need real URI
    description="Northern Territory, not evaluated.",
)
NT_NT = utils.vocabs.Term(
    labels=(
        "NT/NT",
        "NT/NEAR THREATENED",
        "NORTHERN TERRITORY/NT",
        "NORTHERN TERRITORY/NEAR THREATENED",
    ),
    iri=utils.rdf.uri("threatStatus/NT/Near-Threatened", utils.namespaces.EXAMPLE),  # TODO -> Need real URI
    description="Northern Territory, near threatened.",
)
NT_VU = utils.vocabs.Term(
    labels=(
        "NT/VU",
        "NT/VULNERABLE",
        "NORTHERN TERRITORY/VU",
        "NORTHERN TERRITORY/VULNERABLE",
    ),
    iri=utils.rdf.uri("threatStatus/NT/Vulnerable", utils.namespaces.EXAMPLE),  # TODO -> Need real URI
    description="Northern Territory, vulnerable.",
)
NT_VU_EXTINCT_IN_NT = utils.vocabs.Term(
    labels=(
        "NT/VU EXTINCT IN NT",
        "NT/VULNERABLE EXTINCT IN NT",
        "NORTHERN TERRITORY/VU EXTINCT IN NT",
        "NORTHERN TERRITORY/VULNERABLE EXTINCT IN NT",
    ),
    iri=utils.rdf.uri("threatStatus/NT/Vulnerable-extinct-in-NT", utils.namespaces.EXAMPLE),  # TODO -> Need real URI
    description="Northern Territory, vulnerable, extinct in Northern Territory.",
)
QLD_C = utils.vocabs.Term(
    labels=(
        "QLD/C",
        "QLD/LEAST CONCERN WILDLIFE",
        "QUEENSLAND/C",
        "QUEENSLAND/LEAST CONCERN WILDLIFE",
    ),
    iri=rdflib.URIRef("http://linked.data.gov.au/def/tern-cv/3071d9d0-be18-4dce-9d97-58c08790fdb1"),
    description="Queensland, least-concern wildlife.",
)
QLD_CR = utils.vocabs.Term(
    labels=(
        "QLD/CR",
        "QLD/CRITICALLY ENDANGERED",
        "QUEENSLAND/CR",
        "QUEENSLAND/CRITICALLY ENDANGERED",
    ),
    iri=rdflib.URIRef("http://linked.data.gov.au/def/tern-cv/0be6c2f6-a0b2-4585-b185-22f7abe323f2"),
    description="Queensland, critically endangered wildlife.",
)
QLD_E = utils.vocabs.Term(
    labels=(
        "QLD/E",
        "QLD/ENDANGERED WILDLIFE",
        "QUEENSLAND/E",
        "QUEENSLAND/ENDANGERED WILDLIFE",
    ),
    iri=rdflib.URIRef("http://linked.data.gov.au/def/tern-cv/c6d5b8ce-67bc-4482-8cb6-023706f525af"),
    description="Queensland, endangered wildlife.",
)
QLD_EX = utils.vocabs.Term(
    labels=(
        "QLD/EX",
        "QLD/EXTINCT",
        "QUEENSLAND/EX",
        "QUEENSLAND/EXTINCT",
    ),
    iri=rdflib.URIRef("http://linked.data.gov.au/def/tern-cv/b903a418-610b-4097-a848-d902b09583ee"),
    description="Queensland, extinct wildlife.",
)
QLD_I = utils.vocabs.Term(
    labels=(
        "QLD/I",
        "QLD/INTERNATIONAL WILDLIFE",
        "QUEENSLAND/I",
        "QUEENSLAND/INTERNATIONAL WILDLIFE",
    ),
    iri=rdflib.URIRef("http://linked.data.gov.au/def/tern-cv/110f36c6-86fd-4391-b87f-9bb3dd0de350"),
    description="Queensland, international wildlife.",
)
QLD_NT = utils.vocabs.Term(
    labels=(
        "QLD/NT",
        "QLD/NEAR THREATENED WILDLIFE",
        "QUEENSLAND/NT",
        "QUEENSLAND/NEAR THREATENED WILDLIFE",
    ),
    iri=rdflib.URIRef("http://linked.data.gov.au/def/tern-cv/13ec2165-443b-4f1f-9c97-43d47fb73f60"),
    description="Queensland, near threatened wildlife.",
)
QLD_PE = utils.vocabs.Term(
    labels=(
        "QLD/PE",
        "QLD/EXTINCT IN THE WILD",
        "QUEENSLAND/PE",
        "QUEENSLAND/EXTINCT IN THE WILD",
    ),
    iri=rdflib.URIRef("http://linked.data.gov.au/def/tern-cv/49a13322-a137-4606-82b2-d8b36a24856c"),
    description="Queensland, extinct in the wild wildlife.",
)
QLD_SL = utils.vocabs.Term(
    labels=(
        "QLD/SL",
        "QLD/SPECIAL LEAST CONCERN",
        "QUEENSLAND/SL",
        "QUEENSLAND/SPECIAL LEAST CONCERN",
    ),
    iri=rdflib.URIRef("http://linked.data.gov.au/def/tern-cv/a1a9fac0-f7d5-4396-a1b5-9aa6637ff750"),
    description="Queensland, special least-concern wildlife.",
)
QLD_V = utils.vocabs.Term(
    labels=(
        "QLD/V",
        "QLD/VULNERABLE WILDLIFE",
        "QUEENSLAND/V",
        "QUEENSLAND/VULNERABLE WILDLIFE",
    ),
    iri=rdflib.URIRef("http://linked.data.gov.au/def/tern-cv/2a66dce2-0866-41a1-b356-c734119f31e7"),
    description="Queensland, vulnerable wildlife.",
)
SA_E = utils.vocabs.Term(
    labels=(
        "SA/E",
        "SA/ENDANGERED",
        "SOUTH AUSTRALIA/E",
        "SOUTH AUSTRALIA/ENDANGERED",
    ),
    iri=utils.rdf.uri("threatStatus/SA/Endangered", utils.namespaces.EXAMPLE),  # TODO -> Need real URI
    description="South Australia, endangered.",
)
SA_R = utils.vocabs.Term(
    labels=(
        "SA/R",
        "SA/RARE",
        "SOUTH AUSTRALIA/R",
        "SOUTH AUSTRALIA/RARE",
    ),
    iri=utils.rdf.uri("threatStatus/SA/Rare", utils.namespaces.EXAMPLE),  # TODO -> Need real URI
    description="South Australia, rare.",
)
SA_V = utils.vocabs.Term(
    labels=(
        "SA/V",
        "SA/VULNERABLE",
        "SOUTH AUSTRALIA/V",
        "SOUTH AUSTRALIA/VULNERABLE",
    ),
    iri=utils.rdf.uri("threatStatus/SA/Vulnerable", utils.namespaces.EXAMPLE),  # TODO -> Need real URI
    description="South Australia, vulnerable.",
)
SA_SP = utils.vocabs.Term(
    labels=(
        "SA/SP",
        "SA/INDICATES THAT A RATING HAS BEEN APPLIED TO THE SPECIES LEVEL THE STATUS HAS NOT BEEN ASSESSED AT THE SUBSPECIES LEVEL",
        "SOUTH AUSTRALIA/SP",
        "SOUTH AUSTRALIA/INDICATES THAT A RATING HAS BEEN APPLIED TO THE SPECIES LEVEL THE STATUS HAS NOT BEEN ASSESSED AT THE SUBSPECIES LEVEL",
    ),
    iri=utils.rdf.uri("threatStatus/SA/sp", utils.namespaces.EXAMPLE),  # TODO -> Need real URI
    description=(
        "South Australia, indicates that a rating has been applied to the species level, "
        "the status has not been assessed at the subspecies level."
    ),
)
SA_SSP = utils.vocabs.Term(
    labels=(
        "SA/SSP",
        "SA/INDICATES THAT AT LEAST ONE SUBSPECIES FOR THIS SPECIES HAS BEEN GIVEN A CONSERVATION RATING",
        "SOUTH AUSTRALIA/SSP",
        "SOUTH AUSTRALIA/INDICATES THAT AT LEAST ONE SUBSPECIES FOR THIS SPECIES HAS BEEN GIVEN A CONSERVATION RATING",
    ),
    iri=utils.rdf.uri("threatStatus/SA/ssp", utils.namespaces.EXAMPLE),  # TODO -> Need real URI
    description=(
        "South Australia, indicates that at least one subspecies for this species "
        "has been given a conservation rating."
    ),
)
TAS_E = utils.vocabs.Term(
    labels=(
        "TAS/E",
        "TAS/ENDANGERED",
        "TASMANIA/E",
        "TASMANIA/ENDANGERED",
    ),
    iri=utils.rdf.uri("threatStatus/TAS/Endangered", utils.namespaces.EXAMPLE),  # TODO -> Need real URI
    description="Tasmania, endangered.",
)
TAS_R = utils.vocabs.Term(
    labels=(
        "TAS/R",
        "TAS/RARE",
        "TASMANIA/R",
        "TASMANIA/RARE",
    ),
    iri=utils.rdf.uri("threatStatus/TAS/Rare", utils.namespaces.EXAMPLE),  # TODO -> Need real URI
    description="Tasmania, rare.",
)
TAS_V = utils.vocabs.Term(
    labels=(
        "TAS/V",
        "TAS/VULNERABLE",
        "TASMANIA/V",
        "TASMANIA/VULNERABLE",
    ),
    iri=utils.rdf.uri("threatStatus/TAS/Vulnerable", utils.namespaces.EXAMPLE),  # TODO -> Need real URI
    description="Tasmania, vulnerable.",
)
TAS_X = utils.vocabs.Term(
    labels=(
        "TAS/X",
        "TAS/EXTINCT",
        "TASMANIA/X",
        "TASMANIA/EXTINCT",
    ),
    iri=utils.rdf.uri("threatStatus/TAS/Extinct", utils.namespaces.EXAMPLE),  # TODO -> Need real URI
    description="Tasmania, extinct.",
)
VIC_CONSERVATION_DEPENDENT = utils.vocabs.Term(
    labels=(
        "VIC/CONSERVATION DEPENDENT",
        "VICTORIA/CONSERVATION DEPENDENT",
    ),
    iri=utils.rdf.uri("threatStatus/VIC/Conservation-Dependent", utils.namespaces.EXAMPLE),  # TODO -> Need real URI
    description="Victoria, conservation dependent.",
)
VIC_CRITICALLY_ENDANGERED = utils.vocabs.Term(
    labels=(
        "VIC/CRITICALLY ENDANGERED",
        "VICTORIA/CRITICALLY ENDANGERED",
    ),
    iri=utils.rdf.uri("threatStatus/VIC/Critically-Endangered", utils.namespaces.EXAMPLE),  # TODO -> Need real URI
    description="Victoria, critically endangered.",
)
VIC_ENDANGERED = utils.vocabs.Term(
    labels=(
        "VIC/ENDANGERED",
        "VICTORIA/ENDANGERED",
    ),
    iri=utils.rdf.uri("threatStatus/VIC/Endangered", utils.namespaces.EXAMPLE),  # TODO -> Need real URI
    description="Victoria, endangered.",
)
VIC_ENDANGERED_EXTINCT_IN_VICTORIA = utils.vocabs.Term(
    labels=(
        "VIC/ENDANGERED EXTINCT IN VICTORIA",
        "VICTORIA/ENDANGERED EXTINCT IN VICTORIA",
    ),
    iri=utils.rdf.uri(
        "threatStatus/VIC/Endangered-Extinct-in-Victoria", utils.namespaces.EXAMPLE
    ),  # TODO -> Need real URI
    description="Victoria, endangered, extinct in Victoria.",
)
VIC_EXTINCT = utils.vocabs.Term(
    labels=(
        "VIC/EXTINCT",
        "VICTORIA/EXTINCT",
    ),
    iri=utils.rdf.uri("threatStatus/VIC/Extinct", utils.namespaces.EXAMPLE),  # TODO -> Need real URI
    description="Victoria, extinct.",
)
VIC_EXTINCT_IN_THE_WILD = utils.vocabs.Term(
    labels=(
        "VIC/EXTINCT IN THE WILD",
        "VICTORIA/EXTINCT IN THE WILD",
    ),
    iri=utils.rdf.uri("threatStatus/VIC/Extinct-in-the-wild", utils.namespaces.EXAMPLE),  # TODO -> Need real URI
    description="Victoria, extinct in the wild.",
)
VIC_RESTRICTED = utils.vocabs.Term(
    labels=(
        "VIC/RESTRICTED",
        "VICTORIA/RESTRICTED",
    ),
    iri=utils.rdf.uri("threatStatus/VIC/Restricted", utils.namespaces.EXAMPLE),  # TODO -> Need real URI
    description="Victoria, restricted.",
)
VIC_VULNERABLE = utils.vocabs.Term(
    labels=(
        "VIC/VULNERABLE",
        "VICTORIA/VULNERABLE",
    ),
    iri=utils.rdf.uri("threatStatus/VIC/Vulnerable", utils.namespaces.EXAMPLE),  # TODO -> Need real URI
    description="Victoria, vulnerable.",
)
WA_CD = utils.vocabs.Term(
    labels=(
        "WA/CD",
        "WA/CONSERVATION DEPENDENT",
        "WA/SPECIES OF SPECIAL CONSERVATION INTEREST CONSERVATION DEPENDENT FAUNA",
        "WESTERN AUSTRALIA/CD",
        "WESTERN AUSTRALIA/CONSERVATION DEPENDENT",
        "WESTERN AUSTRALIA/SPECIES OF SPECIAL CONSERVATION INTEREST CONSERVATION DEPENDENT FAUNA",
    ),
    iri=utils.rdf.uri(
        "threatStatus/WA/species-of-special-conservation-interest-conservation-dependent-fauna",
        utils.namespaces.EXAMPLE,
    ),  # TODO -> Need real URI
    description=("Western Australia, species of special conservation interest conservation dependent fauna."),
)
WA_CR = utils.vocabs.Term(
    labels=(
        "WA/CR",
        "WA/CRITICALLY ENDANGERED",
        "WA/CRITICALLY ENDANGERED SPECIES",
        "WESTERN AUSTRALIA/CR",
        "WESTERN AUSTRALIA/CRITICALLY ENDANGERED",
        "WESTERN AUSTRALIA/CRITICALLY ENDANGERED SPECIES",
    ),
    iri=utils.rdf.uri("threatStatus/WA/critically-endangered", utils.namespaces.EXAMPLE),  # TODO -> Need real URI
    description="Western Australia, critically endangered species.",
)
WA_EN = utils.vocabs.Term(
    labels=(
        "WA/EN",
        "WA/ENDANGERED",
        "WA/ENDANGERED SPECIES",
        "WESTERN AUSTRALIA/EN",
        "WESTERN AUSTRALIA/ENDANGERED",
        "WESTERN AUSTRALIA/ENDANGERED SPECIES",
    ),
    iri=utils.rdf.uri("threatStatus/WA/endangered-species", utils.namespaces.EXAMPLE),  # TODO -> Need real URI
    description="Western Australia, endangered species.",
)
WA_EW = utils.vocabs.Term(
    labels=(
        "WA/EW",
        "WA/EXTINCT IN THE WILD",
        "WESTERN AUSTRALIA/EW",
        "WESTERN AUSTRALIA/EXTINCT IN THE WILD",
    ),
    iri=utils.rdf.uri("threatStatus/WA/extinct-in-the-wild", utils.namespaces.EXAMPLE),  # TODO -> Need real URI
    description="Western Australia, extinct in the wild.",
)
WA_EX = utils.vocabs.Term(
    labels=(
        "WA/EX",
        "WA/EXTINCT",
        "WA/EXTINCT SPECIES",
        "WESTERN AUSTRALIA/EX",
        "WESTERN AUSTRALIA/EXTINCT",
        "WESTERN AUSTRALIA/EXTINCT SPECIES",
    ),
    iri=utils.rdf.uri("threatStatus/WA/extinct-species", utils.namespaces.EXAMPLE),  # TODO -> Need real URI
    description="Western Australia, extinct species.",
)
WA_MI = utils.vocabs.Term(
    labels=(
        "WA/MI",
        "WA/MIGRATORY",
        "WA/MIGRATORY SPECIES",
        "WESTERN AUSTRALIA/MI",
        "WESTERN AUSTRALIA/MIGRATORY",
        "WESTERN AUSTRALIA/MIGRATORY SPECIES",
    ),
    iri=utils.rdf.uri("threatStatus/WA/migratory-species", utils.namespaces.EXAMPLE),  # TODO -> Need real URI
    description="Western Australia, migratory species.",
)
WA_OS = utils.vocabs.Term(
    labels=(
        "WA/OS",
        "WA/OTHER SPECIFICALLY PROTECTED FAUNA",
        "WESTERN AUSTRALIA/OS",
        "WESTERN AUSTRALIA/OTHER SPECIFICALLY PROTECTED FAUNA",
    ),
    iri=utils.rdf.uri(
        "threatStatus/WA/other-specifically-protected-fauna", utils.namespaces.EXAMPLE
    ),  # TODO -> Need real URI
    description="Western Australia, other specifically protected fauna.",
)
WA_P1 = utils.vocabs.Term(
    labels=(
        "WA/P1",
        "WA/PRIORITY 1 POORLY KNOWN",
        "WA/PRIORITY 1 POORLY KNOWN SPECIES",
        "WESTERN AUSTRALIA/P1",
        "WESTERN AUSTRALIA/PRIORITY 1 POORLY KNOWN",
        "WESTERN AUSTRALIA/PRIORITY 1 POORLY KNOWN SPECIES",
    ),
    iri=utils.rdf.uri("threatStatus/WA/P1-poorly-known-species", utils.namespaces.EXAMPLE),  # TODO -> Need real URI
    description="Western Australia, priority 1 poorly known.",
)
WA_P2 = utils.vocabs.Term(
    labels=(
        "WA/P2",
        "WA/PRIORITY 2 POORLY KNOWN",
        "WA/PRIORITY 2 POORLY KNOWN SPECIES",
        "WESTERN AUSTRALIA/P2",
        "WESTERN AUSTRALIA/PRIORITY 2 POORLY KNOWN",
        "WESTERN AUSTRALIA/PRIORITY 2 POORLY KNOWN SPECIES",
    ),
    iri=utils.rdf.uri("threatStatus/WA/P2-poorly-known-species", utils.namespaces.EXAMPLE),  # TODO -> Need real URI
    description="Western Australia, priority 2 poorly known species.",
)
WA_P3 = utils.vocabs.Term(
    labels=(
        "WA/P3",
        "WA/PRIORITY 3 POORLY KNOWN",
        "WA/PRIORITY 3 POORLY KNOWN SPECIES",
        "WESTERN AUSTRALIA/P3",
        "WESTERN AUSTRALIA/PRIORITY 3 POORLY KNOWN",
        "WESTERN AUSTRALIA/PRIORITY 3 POORLY KNOWN SPECIES",
    ),
    iri=utils.rdf.uri("threatStatus/WA/P3-poorly-known-species", utils.namespaces.EXAMPLE),  # TODO -> Need real URI
    description="Western Australia, priority 3 poorly known species.",
)
WA_P4 = utils.vocabs.Term(
    labels=(
        "WA/P4",
        "WA/PRIORITY 4 RARE NEAR THREATENED AND OTHER SPECIES IN NEED OF MONITORING",
        "WESTERN AUSTRALIA/P4",
        "WESTERN AUSTRALIA/PRIORITY 4 RARE NEAR THREATENED AND OTHER SPECIES IN NEED OF MONITORING",
    ),
    iri=utils.rdf.uri(
        "threatStatus/WA/P4-rare-near-threatened-and-other-species-in-need-of-monitoring", utils.namespaces.EXAMPLE
    ),  # TODO -> Need real URI
    description=("Western Australia, priority 4 rare near threatened and other species in need of monitoring."),
)
WA_SPECIALLY_PROTECTED_SPECIES = utils.vocabs.Term(
    labels=(
        "WA/SPECIALLY PROTECTED",
        "WA/SPECIALLY PROTECTED SPECIES",
        "WESTERN AUSTRALIA/SPECIALLY PROTECTED",
        "WESTERN AUSTRALIA/SPECIALLY PROTECTED SPECIES",
    ),
    iri=utils.rdf.uri("threatStatus/WA/specially-protected-species", utils.namespaces.EXAMPLE),  # TODO -> Need real URI
    description="Western Australia, specially protected species.",
)
WA_T = utils.vocabs.Term(
    labels=(
        "WA/T",
        "WA/THREATENED",
        "WA/THREATENED SPECIES",
        "WESTERN AUSTRALIA/T",
        "WESTERN AUSTRALIA/THREATENED",
        "WESTERN AUSTRALIA/THREATENED SPECIES",
    ),
    iri=utils.rdf.uri("threatStatus/WA/threatened", utils.namespaces.EXAMPLE),  # TODO -> Need real URI
    description="Western Australia, threatened species.",
)
WA_VU = utils.vocabs.Term(
    labels=(
        "WA/VU",
        "WA/VULNERABLE",
        "WA/VULNERABLE SPECIES",
        "WESTERN AUSTRALIA/VU",
        "WESTERN AUSTRALIA/VULNERABLE",
        "WESTERN AUSTRALIA/VULNERABLE SPECIES",
    ),
    iri=utils.rdf.uri("threatStatus/WA/vulnerable-species", utils.namespaces.EXAMPLE),  # TODO -> Need real URI
    description="Western Australia, vulnerable species.",
)


# Vocabulary
class ThreatStatus(utils.vocabs.FlexibleVocabulary):
    vocab_id = "THREAT_STATUS"
    definition = rdflib.Literal("A type of threatStatus.")
    base = "bdr-cv/parameter/threatStatus/"
    proposed_scheme = rdflib.URIRef("http://linked.data.gov.au/def/tern-cv/5699eca7-9ef0-47a6-bcfb-9306e0e2b85e")
<<<<<<< HEAD
    broader = rdflib.URIRef("http://linked.data.gov.au/def/tern-cv/70646576-6dc7-4bc5-a9d8-c4c366850df0")
    default = None  # No default, omitted if not provided
=======
    broader = utils.rdf.uri("bdr-cv/parameter/threatStatus", utils.namespaces.DATASET_BDR)
    default = None  # No default, ommitted if not provided
>>>>>>> 5374591e
    terms = (
        ACT_CRITICALLY_ENDANGERED,
        ACT_ENDANGERED,
        ACT_EXTINCT_IN_THE_WILD,
        ACT_EXTINCT,
        ACT_REGIONALLY_CONSERVATION_DEPENDENT,
        ACT_VULNERABLE,
        EPBC_CAMBA,
        EPBC_CD,
        EPBC_CE,
        EPBC_CITES,
        EPBC_E,
        EPBC_EX,
        EPBC_JAMBA,
        EPBC_KAMBA,
        EPBC_V,
        EPBC_XW,
        NSW_CE,
        NSW_EN,
        NSW_EX,
        NSW_V,
        NT_CE,
        NT_DD,
        NT_EN_EXTINCT_IN_NT,
        NT_EN_EXTINCT_IN_WILD_IN_NT,
        NT_EN,
        NT_EW,
        NT_EX,
        NT_LC_EXTINCT_IN_NT,
        NT_LC,
        NT_NE,
        NT_NT,
        NT_VU_EXTINCT_IN_NT,
        NT_VU,
        QLD_C,
        QLD_CR,
        QLD_E,
        QLD_EX,
        QLD_I,
        QLD_NT,
        QLD_PE,
        QLD_SL,
        QLD_V,
        SA_E,
        SA_R,
        SA_SP,
        SA_SSP,
        SA_V,
        TAS_E,
        TAS_R,
        TAS_V,
        TAS_X,
        VIC_CONSERVATION_DEPENDENT,
        VIC_CRITICALLY_ENDANGERED,
        VIC_ENDANGERED_EXTINCT_IN_VICTORIA,
        VIC_ENDANGERED,
        VIC_EXTINCT_IN_THE_WILD,
        VIC_EXTINCT,
        VIC_RESTRICTED,
        VIC_VULNERABLE,
        WA_CD,
        WA_CR,
        WA_EN,
        WA_EW,
        WA_EX,
        WA_MI,
        WA_OS,
        WA_P1,
        WA_P2,
        WA_P3,
        WA_P4,
        WA_SPECIALLY_PROTECTED_SPECIES,
        WA_T,
        WA_VU,
    )
    publish = False

    def get(self, value: str | None) -> rdflib.URIRef:
        raise RuntimeError("Use get_threat_status() instead of get() for the ThreatStatus vocab")

    def get_threat_status(
        self,
        *,
        conservation_authority: str | None,
        threat_status: str | None,
    ) -> rdflib.URIRef:
        """Retrieves an IRI from the Vocabulary, or creates one on-the fly.

        Does the same thing as FlexibleVocab.get() but takes the two values
        (conservationAuthority and threatStatus) used in this vocab,
        and combines them as appropriate.

        Args:
            conservation_authority: conservationAuthority value from the row
            threat_status: threatStatus value from the row

        Returns:
            IRI for the Term.
        """
        # Combine conservationAuthority and threatStatus
        combined_value = f"{conservation_authority}/{threat_status}"

        # Sanitise Value if provided
        sanitised_value = utils.strings.sanitise(combined_value) if conservation_authority and threat_status else None

        # Retrieve if Applicable
        if iri := self._mapping.get(sanitised_value):
            # Return
            return iri

        # Check for Value
        if not (conservation_authority and threat_status):
            # Raise Error
            raise utils.vocabs.VocabularyError("Value not supplied for vocabulary with no default")

        # Create our Own Concept IRI
        iri = utils.rdf.uri_slugified(
            utils.namespaces.DATASET_BDR,
            self.base + "{conservation_authority}/{threat_status}",
            conservation_authority=conservation_authority,
            threat_status=threat_status,
        )
        self.create(iri=iri, preferred_label=combined_value)
        # Return
        return iri


# Register
utils.vocabs.register(ThreatStatus)<|MERGE_RESOLUTION|>--- conflicted
+++ resolved
@@ -758,13 +758,8 @@
     definition = rdflib.Literal("A type of threatStatus.")
     base = "bdr-cv/parameter/threatStatus/"
     proposed_scheme = rdflib.URIRef("http://linked.data.gov.au/def/tern-cv/5699eca7-9ef0-47a6-bcfb-9306e0e2b85e")
-<<<<<<< HEAD
-    broader = rdflib.URIRef("http://linked.data.gov.au/def/tern-cv/70646576-6dc7-4bc5-a9d8-c4c366850df0")
+    broader = rdflib.URIRef("http://linked.data.gov.au/def/tern-cv/ec5eaa36-be28-4aa0-b100-9e7eef459919")
     default = None  # No default, omitted if not provided
-=======
-    broader = utils.rdf.uri("bdr-cv/parameter/threatStatus", utils.namespaces.DATASET_BDR)
-    default = None  # No default, ommitted if not provided
->>>>>>> 5374591e
     terms = (
         ACT_CRITICALLY_ENDANGERED,
         ACT_ENDANGERED,
